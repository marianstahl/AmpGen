#include <ctype.h>
#include <stdlib.h>
#include <memory.h>
#include <algorithm>
#include <cmath>
#include <fstream>
#include <memory>
#include <numeric>
#include <string>
#include <utility>
#include <vector>
#include <complex>

#include "AmpGen/EventType.h"
#include "AmpGen/Expression.h"
#include "AmpGen/Vertex.h"
#include "AmpGen/Lineshapes.h"
#include "AmpGen/MsgService.h"
#include "AmpGen/QuarkContent.h"
#include "AmpGen/Particle.h"
#include "AmpGen/ParticleProperties.h"
#include "AmpGen/ParticlePropertiesList.h"
#include "AmpGen/Tensor.h"
#include "AmpGen/Utilities.h"
#include "AmpGen/NamedParameter.h"
#include "AmpGen/Units.h"
#include "AmpGen/Wigner.h"
#include "AmpGen/Types.h"

using namespace AmpGen;
using namespace std::complex_literals;

Particle::Particle() = default;

Particle::Particle( const std::string& name, const Particle& p1, const Particle& p2 ) :
   m_name{name}
 , m_props{ParticlePropertiesList::get(name)}
 , m_daughters{ std::make_shared<Particle>(p1), std::make_shared<Particle>(p2) }
{
  pdgLookup();
  sortDaughters();
  for ( auto& d : m_daughters ) d->setParent( this );
  m_uniqueString = makeUniqueString();
}

Particle::Particle( const int& pdgID, const Particle& p1, const Particle& p2 ) :
    m_props{ParticlePropertiesList::get(pdgID)}
  , m_daughters{std::make_shared<Particle>(p1) , std::make_shared<Particle>(p2) }
{
  if ( m_props != nullptr ) m_name = m_props->name();
  pdgLookup();
  sortDaughters();
  for ( auto& d : m_daughters ) d->setParent( this );
  m_uniqueString = makeUniqueString();
}

Particle::Particle( const std::string& name, const unsigned int& index ) :
   m_props{ParticlePropertiesList::get( name )}
 , m_index{index}
{
  pdgLookup();
  m_uniqueString = makeUniqueString();
}

Particle::Particle( const std::string& decayString, const std::vector<std::string>& finalStates,
    const bool& orderDaughters )
{
  auto items = getItems( decayString );
  if ( items.size() == 0 ) {
    ERROR( "Failed to parse string" << decayString );
    m_isStateGood = false;
    return;
  }
  m_modifiers = getItems( items[0], {"[", "]"}, ";" );
  m_name      = m_modifiers[0];
  m_modifiers.erase( m_modifiers.begin() );
  for( auto& modifier : m_modifiers ) parseModifier( modifier );
  for( size_t it = 1; it < items.size(); ++it ){
    m_daughters.push_back( std::make_shared<Particle>( items[it] ) );
    (*m_daughters.rbegin())->setParent(this);
  }
  m_props = ParticlePropertiesList::get( m_name );
  pdgLookup();
  auto fs = getFinalStateParticles( false );
  DEBUG( "Building particle from decay string = " << decayString << " name = " << m_name << " "<< m_props->name() );
  std::vector<bool> hasUsedFinalState( finalStates.size(), 0 );
  for ( auto d : fs ) {
    for ( unsigned int i = 0; i < finalStates.size(); ++i ) {
      if ( hasUsedFinalState[i] || d->name() != finalStates[i] ) continue;
      DEBUG( "HEAD = " << name() << " " << d << " name = " << d->name() << " setting index = " << i );
      d->setIndex( i, true );
      hasUsedFinalState[i] = true;
      break;
    }
  }
  if ( orderDaughters ) sortDaughters();
  for ( auto& d : m_daughters ) m_isStateGood &= d->isStateGood();
  if ( !isStateGood() ) {
    ERROR( "Amplitude " << decayString << " not configured correctly" );
  }
  if ( finalStates.size() == fs.size() ) {
    m_isStateGood = std::all_of( hasUsedFinalState.begin(), hasUsedFinalState.end(),[](const auto& b){return b;} );
  }
  m_uniqueString = makeUniqueString();
}


bool Particle::isValidDecayDescriptor( const std::string& decayDescriptor )
{
  auto first = decayDescriptor.find("{");
  auto open  = std::count(decayDescriptor.begin(), decayDescriptor.end(), '{');
  auto close = std::count(decayDescriptor.begin(), decayDescriptor.end(), '}');
  if( open == 0 || open != close || first == std::string::npos){
    if( open !=0 && open != close ) WARNING("Unmatched braces in possible decay descriptor: " << decayDescriptor);
    return false;
  }
  auto tokens = split(decayDescriptor, {'{','}',',','_'} );
  bool valid = true;
  for( auto token : tokens )
  {
    auto particle_name = token.substr(0, token.find("[") );
    valid &= ParticleProperties::get( particle_name, true) != nullptr;
  }
  return valid;
}

void Particle::parseModifier( const std::string& mod )
{
  auto tokens = split(mod, '=');
  if ( tokens.size() == 2 && tokens[0] == "vertex" )
  {
    m_vertexName = tokens[1];
  }
  else if ( Lineshape::Factory::isLineshape(mod) ) m_lineshape = mod;
  else if( mod.size() == 1 )
  {
    DEBUG( "Modifier = " << mod );
    if ( mod == "S" ) m_orbital = 0;
    else if ( mod == "P" ) m_orbital = 1;
    else if ( mod == "D" ) m_orbital = 2;
    else if ( mod == "F" ) m_orbital = 3;
    else if ( mod == "G" ) m_orbital = 4;
    else if ( mod == "H" ) m_orbital = 5;
    else if ( mod == "I" ) m_orbital = 6;
    else {
      bool status=true;
      auto tmp = lexical_cast<unsigned int>(mod,status); // this is if it is a number ///
      if( status ) m_spinConfigurationNumber = tmp;
      else {
        m_spinConfigurationNumber = 10 + int(mod[0]);
      }
    }
  }
  else if ( mod.size() == 2 )
  {
    parseModifier( mod.substr(0,1) );
    parseModifier( mod.substr(1,1) );
  }
}

double Particle::spin() const { return double( m_props->twoSpin() / 2. ) ; }
double Particle::S() const { return m_spinConfigurationNumber ; }


void Particle::pdgLookup()
{
  if ( m_props == nullptr ) {
    m_isStateGood = false;
    return;
  }
  if ( m_lineshape == "BW" || m_usesDefaultLineshape ) {
    if ( m_name.find("NonRes") != std::string::npos || m_props->width() < ParticlePropertiesList::getMe()->quasiStableThreshold() ) m_lineshape = "FormFactor";
    if ( m_props->isPhoton() ) m_lineshape = "Photon";
    m_usesDefaultLineshape = true;
  }
  else m_usesDefaultLineshape = false;
  m_parity                 = m_props->P();
  // if ( !isdigit( m_props->J()[0] ) ) ERROR( "Spin not recognised! : " << m_name << " J = " << m_props->J() );
  if( m_defaultModifier != "" && m_lineshape.find(".") == std::string::npos ){
    m_lineshape = m_lineshape + "." + m_defaultModifier.getVal();
  }
  bool isStrong = quarks() == daughterQuarks();
  if( abs(m_props->pdgID()) == 24 || abs(m_props->pdgID()) == 23 ) isStrong = false;
  if ( m_name.find( "NonRes" ) != std::string::npos ) isStrong = true;
  m_minL = m_daughters.size() == 2 ? orbitalRange( isStrong ).first : 0;
  if ( m_daughters.size() == 2 ) {
    DEBUG( "IsStrong ? " << isStrong << " orbital =  " << m_orbital << " minL   =  " << m_minL
        << " name   =  " << m_name << " d0     =  " << m_daughters[0]->name()
        << " d1     =  " << m_daughters[1]->name() );
  }
  if ( m_orbital == 0 ) m_orbital = m_minL; // define in ground state unless specified
  if( m_daughters.size() != 0 ){
    DEBUG( m_name << " is decaying via " << ( isStrong ? "strong" : "electroweak" ) << " interactions; P = " << props()->P() << "l = " << m_orbital );
  }
  int charge = 0;
  for ( auto& d : m_daughters ){
    d->setParent(this);
    charge += d->props()->charge();
  }
  if( m_minL == 999 ) ERROR("Decay: " << m_name << " does not appear to have an allowed spin-orbit configuration");
  if( m_daughters.size() != 0 && m_props->charge() != charge ) ERROR("Decay: " << m_name << " does not conserve (electric) charge");
}

Tensor Particle::P() const
{
  Tensor momentum( std::vector<double>( {0., 0., 0., 0.} ), Tensor::dim(4) );
  if ( isStable() ) {
    if ( m_index != 999 ) {
      const std::string index = std::to_string( m_index );
      Tensor rt( std::vector<Expression>( {
            Parameter(index + "_Px"),
            Parameter(index + "_Py"),
            Parameter(index + "_Pz"),
            Parameter(index + "_E") }) , Tensor::dim(4) );
//      rt[3] = fcn::sqrt( mass()*mass() + rt[0]*rt[0] + rt[1]*rt[1] + rt[2]*rt[2] ) ;
      return rt;
    } else ERROR( "Stable particle " << m_index << "is unindexed!" );
  }
  else {
    for ( auto& d : m_daughters ) momentum = momentum + d->P();
  }
  return momentum;
}

Tensor Particle::Q() const
{
  if ( m_daughters.size() != 2 ) {
    ERROR( " Q is only well defined for 2 body decay - check particle logic" );
    return Tensor();
  }
  return m_daughters[0]->P() - m_daughters[1]->P();
}

std::shared_ptr<Particle> Particle::daughter( const size_t& index ) { return ( m_daughters[index] ); }
std::shared_ptr<Particle> Particle::daughter( const size_t& index ) const { return m_daughters[index]; }

std::shared_ptr<Particle> Particle::daughter( const std::string& name, const int& maxDepth ) const
{
  if( maxDepth == -1 )
  {
    auto fs = getFinalStateParticles();
    for( auto& f : fs ) if( f->name() == name ) return f;
    ERROR("Particle: " << name << " not found amongst decay products!");
  }
  else {
    for( auto& d : m_daughters ) if( d->name() == name ) return d;
    ERROR("Particle: " << name << " not found amongst decay products!");
  }
  return std::shared_ptr<Particle>();
}


std::string Particle::orbitalString() const
{
  if( m_vertexName != "" ) return m_vertexName; 
  constexpr std::array<char, 7> orbitals = {'S','P','D','F','G','H','I'};
  std::string rt = std::string(1, orbitals[m_orbital] );
  if( m_spinConfigurationNumber != 0 ){
    if( m_spinConfigurationNumber < 10 ) rt += std::to_string( m_spinConfigurationNumber  );
    else rt += char(m_spinConfigurationNumber-10);
  }
  return rt;
}

bool Particle::hasModifier( const std::string& modifier ) const
{
  return std::find( m_modifiers.begin(), m_modifiers.end(), modifier ) != m_modifiers.end();
}

std::string Particle::modifierString() const
{
  std::string modString = "[";
  auto append = [&modString](const std::string& toAppend){
    modString += ( modString == "[" ? toAppend : ";" +toAppend );
  };
  if ( m_orbital != m_minL || m_spinConfigurationNumber != 0 ) append( orbitalString() );
  if ( !m_usesDefaultLineshape ) append( m_lineshape );
  std::vector<std::string> otherModifiers = {"BgSpin0", "Inco", "NoSym"};
  for ( auto& mod : otherModifiers ) if ( hasModifier( mod ) ) append(mod) ;
  for ( auto& mod : m_modifiers ) if( mod.find("=") != std::string::npos ) append( mod );
  modString += "]";
  return modString == "[]" ? "" : modString;
}

std::string Particle::makeUniqueString()
{
  std::string modifier = modifierString();
  if ( m_daughters.size() != 0 ) {
    m_uniqueString = m_props->name() + modifier + "{" + vectorToString( m_daughters, ",", [](auto& d){ return d->makeUniqueString() ;} ) +"}";
  } else {
    m_uniqueString = m_props->name() + modifier ;
  }
  return m_uniqueString;
}

std::vector<std::shared_ptr<Particle>> Particle::getFinalStateParticles( const bool& sort ) const
{
  std::vector<std::shared_ptr<Particle>> ffs;
  for ( auto daughter : m_daughters ) {
    if ( daughter->isStable() ) {
      ffs.push_back( daughter );
    } else {
      auto daughter_states = daughter->getFinalStateParticles( sort );
      DEBUG( "Pushing back daughters of: " << name() );
      for ( auto& s : daughter_states ) {
        DEBUG( "Pushing back: " << s->name() << " " << s );
        ffs.push_back( s );
      }
    }
  }
  if ( sort ) {
    std::sort( ffs.begin(), ffs.end(), []( auto& p1, auto& p2 ) { return p1->originalIndex() < p2->originalIndex(); } );
  }
  return ffs;
}

Particle Particle::quasiStableTree() const
{
  Particle returnVal( m_name );
  for ( auto& d : m_daughters ) {
    auto qTree = d->quasiStableTree();
    if( qTree.daughters().size() == 0 || (qTree.isQuasiStable() && m_daughters.size() != 1 ) )
      returnVal.addDaughter( std::make_shared<Particle>(qTree) );
    else
      for( auto& it : qTree.daughters() ) returnVal.addDaughter(it);
  }
  returnVal.sortDaughters();
  returnVal.makeUniqueString();
  return returnVal;
}

Expression Particle::propagator( DebugSymbols* db ) const
{
  if ( db != nullptr && !isStable() ) db->emplace_back( uniqueString() +" lineshape", Parameter( "NULL", 0, true ) );
  if ( m_daughters.size() == 0 ) return 1;

  Expression total( 1. );
  DEBUG( "Getting lineshape " << m_lineshape << " for " << m_name );
  Expression s = massSq();
  Expression prop = 1;
  if ( m_daughters.size() == 2 )
    prop = Lineshape::Factory::get(m_lineshape, s, daughter(0)->massSq(), daughter(1)->massSq(), m_name, m_orbital, db);
  else if ( m_daughters.size() >= 3 )
    prop = Lineshape::Factory::get(m_lineshape == "BW" ? "SBW" : m_lineshape, *this, db );
  else if ( m_daughters.size() == 1 && m_lineshape != "BW" && m_lineshape != "FormFactor" )
  {
    prop = Lineshape::Factory::get(m_lineshape, *this, db );
  }
  total = total * make_cse(prop);
  for(auto& d : m_daughters) total = total*make_cse(d->propagator(db));
  if(db != nullptr) db->emplace_back("A("+uniqueString()+")", total);
  return total;
}

std::vector<std::vector<size_t>> Particle::identicalDaughterOrderings() const
{
  std::vector<std::vector<size_t>> orderings;
  auto finalStateParticles = getFinalStateParticles();
  std::vector<std::string> zero_perm;
  std::transform( finalStateParticles.begin(), finalStateParticles.end(), std::back_inserter(zero_perm),
      [](auto& p ){ return p->name() ; } );
  std::vector<size_t> indices( finalStateParticles.size() );
  std::iota(indices.begin(), indices.end(), 0);
  do {
    bool isSameAsP0 = true;
    for ( size_t i = 0; i < indices.size(); ++i )
      if ( zero_perm[i] != finalStateParticles[indices[i]]->name() ) isSameAsP0 = false;
    if ( isSameAsP0 ) orderings.push_back( indices );
  } while ( std::next_permutation( indices.begin(), indices.end() ) );
  return orderings;
}

void Particle::setOrdering( const std::vector<size_t>& ordering )
{
  auto finalStateParticles = getFinalStateParticles();
  for ( unsigned int i = 0; i < ordering.size(); ++i ) {
    finalStateParticles[i]->setIndex( ordering[i] );
  }
}
void Particle::addDaughter( const std::shared_ptr<Particle>& particle )
{
  m_daughters.push_back( particle );
  m_uniqueString = makeUniqueString();
}

Tensor Particle::transitionMatrix( DebugSymbols* db  )
{
  auto particles = getFinalStateParticles();
  return spinTensor();
}

Expression Particle::getExpression( DebugSymbols* db, const std::vector<int>& state)
{
  if( state.size() !=0 ) setPolarisationState( state );
  if( db != nullptr && !isStable() )
    db->emplace_back( uniqueString() , Parameter( "NULL", 0, true ) );
  Expression total = 0;
  Tensor::Index a;
  auto finalStateParticles  = getFinalStateParticles();
  auto orderings            = identicalDaughterOrderings();
  bool doSymmetrisation = !hasModifier("NoSym");
  bool sumAmplitudes    = !hasModifier("Inco");
  bool includeSpin      = !hasModifier("BgSpin0");
  std::vector<int> exchangeParities;
  std::transform( finalStateParticles.begin(), finalStateParticles.end(), std::back_inserter(exchangeParities),
      [](const auto& p){ return p->props()->isFermion() ? -1 : 1; } );
  for(const auto& ordering : orderings){
    auto exchangeParity = minSwaps( ordering, exchangeParities );
    setOrdering( ordering );
    Expression spinFactor = 1;
    if( includeSpin && m_spinFormalism == spinFormalism::Covariant ){
      Tensor st = spinTensor(db);
      if( m_props->twoSpin() == 0 ) spinFactor = st[0];
      if( m_props->twoSpin() == 1 ){
        Tensor is = Bar( externalSpinTensor(m_polState) );
        ADD_DEBUG_TENSOR( externalSpinTensor(m_polState), db );
        ADD_DEBUG_TENSOR( st, db );
        if( st.size() != 4 ){
          ERROR("Spin tensor is the wrong rank = " << st.dimString() );
          spinFactor = 1;
        }
        else spinFactor = is(a) * st(a) ;
      }
      if( m_props->twoSpin() == 2 ){
        Tensor is  = externalSpinTensor(m_polState).conjugate();
        ADD_DEBUG_TENSOR(is, db );
        spinFactor = dot(is,st);
      }
    }
    if ( includeSpin && m_spinFormalism == spinFormalism::Canonical ){
      spinFactor = helicityAmplitude(*this, TransformSequence(), m_props->isBoson() ? polState() : double(polState())/2.0, db);
    }
    if( db != nullptr ){
      std::string finalStateString="";
      for( auto& fs : finalStateParticles )
        if( fs->spin() != 0 ){
          finalStateString += std::to_string(fs->polState()) + "_";
        }
      if( finalStateString != "" )
        finalStateString = finalStateString.substr(0, finalStateString.size()-1);
      db->emplace_back( "SF_"+std::to_string(polState()) +"_"+ finalStateString , spinFactor );
    }
    DEBUG( "Got spin matrix element -> calculating lineshape product" );
    Expression ls = make_cse(propagator(db)) * spinFactor;
    if(sumAmplitudes) total = total + exchangeParity.second * ls;
    else              total = total + fcn::conj(ls) * ls;
    if(!doSymmetrisation) break;
  }
  ADD_DEBUG( total, db );
  double nPermutations = doSymmetrisation ? orderings.size() : 1;
  if ( sumAmplitudes )
  {
    if ( is<Constant>(total) ){
      WARNING("Amplitude is just a constant: " << total << " may cause problems for compiler, making a little bit complex" );
      total += 1i * 0.00001;
    }
    return total / fcn::sqrt( nPermutations );
  }
  else {
    Expression sqrted = fcn::sqrt( total / nPermutations );
    ADD_DEBUG( sqrted, db );
    return sqrted;
  }
}

Tensor Particle::spinTensor( DebugSymbols* db ) const
{
  DEBUG( "Getting SpinTensor for : " << m_name << " " << m_daughters.size() );
  if ( m_daughters.size() == 0 ){
    auto S = externalSpinTensor(m_polState, db);
    if( S.size() != 1 ) ADD_DEBUG_TENSOR_NAMED( S, db, "S("+name()+")" );
    return S;
  }
  else if ( m_daughters.size() == 2 ) {
    auto vname = m_props->spinName() + "_" + m_daughters[0]->m_props->spinName() + m_daughters[1]->m_props->spinName() + "_" + orbitalString();
<<<<<<< HEAD
    Tensor value = Vertex::Factory::getSpinFactor( P(), Q(),
        daughter(0)->spinTensor(db),
        daughter(1)->spinTensor(db), vname, db );
=======
    Tensor value = Vertex::Factory::getSpinFactor( P(), Q(), 
					      daughter(0)->spinTensor(db),
					      daughter(1)->spinTensor(db), vname, db );
>>>>>>> 195fc4a9
    DEBUG( "Returning spin tensor" );
    return value;
  } else if ( m_daughters.size() == 3 ) {
    return Vertex::Factory::getSpinFactorNBody( {
        {daughter(0)->P(), daughter(0)->spinTensor()},
        {daughter(1)->P(), daughter(1)->spinTensor()},
        {daughter(2)->P(), daughter(2)->spinTensor()}}, spin() , db );
  } else if ( m_daughters.size() == 1 ) {
    DEBUG( "Forwarding through Quasi-particle" );
    return daughter( 0 )->spinTensor( db );
  }
  return Tensor( std::vector<double>( {1.} ), {1} );
}

Tensor Particle::externalSpinTensor(const int& polState, DebugSymbols* db ) const
{
  DEBUG("Getting final state spin tensor for: " << name() << " " << spin() );
  if ( spin() == 0 )
    return Tensor( std::vector<double>( {1.} ), std::vector<unsigned>( {1} ) );
  if( m_spinBasis == spinBasis::Dirac && ( m_props->isPhoton() || m_props->isNeutrino() ) )
  {
    WARNING("Use the Weyl (helicity) basis for calculations involving photons / neutrinos, as they don't have a rest frame. This will result in ill-defined amplitudes.");
  }

  Tensor p        = P();
  Expression pX   = p.get(0);
  Expression pY   = p.get(1);
  Expression pZ   = p.get(2);
  Expression pE   = p.get(3);
  Expression pP   = fcn::sqrt( pX*pX + pY*pY + pZ*pZ );
  Expression m    = mass();
  Expression z    = pX + 1i*pY;
  Expression zb   = pX - 1i*pY;
  auto id = props()->pdgID();
  if ( m_props->twoSpin() == 2 )
  {
    if( m_spinBasis == spinBasis::Weyl )
    {
      Expression N = 1./(sqrt(2));
      Expression invPT2 = make_cse(Ternary( pX*pX + pY*pY > 1e-6, 1./(pX*pX+pY*pY), 0 ));
      Expression invP   = make_cse(Ternary( pP            > 1e-6, 1./pP,0));
      Expression pZoverP = make_cse(Ternary( pP > 1e-6, pZ/pP, 1) );
      Expression f = (pP-pZ)*invPT2;
      if(polState ==  1) return N * Tensor({-pZoverP + 1i*z *pY*f*invP, -1i*pZoverP - 1i*z *pX*f*invP, z*invP           , 0.  });
      if(polState == -1) return N * Tensor({ pZoverP + 1i*zb*pY*f*invP, -1i*pZoverP - 1i*zb*pX*f*invP,-zb*invP          , 0.  });
      if(polState ==  0) return     Tensor({pX*pE*invP/m    , pY*pE*invP/m       , pZoverP*pE/m, pP/m});
    }
    if( m_spinBasis == spinBasis::Dirac ){
      Expression N = make_cse(1./(m*(pE + m)));
      if( polState ==  1 ) return -Tensor({1.+ z *pX*N,  1i +  z*pY*N,  z*pZ*N    ,  z/m })/sqrt(2);
      if( polState == -1 ) return  Tensor({1.+ zb*pX*N, -1i + zb*pY*N, zb*pZ*N    , zb/m })/sqrt(2);
      if( polState ==  0 ) return  Tensor({pX*pZ*N    ,       pY*pZ*N, 1 + pZ*pZ*N, pZ/m });
    }
  }
  if( m_props->twoSpin() == 1 )
  {
    if( m_spinBasis == spinBasis::Weyl )
    {
      std::array<Tensor,2> xi;
      Expression n       = fcn::sqrt( 2 * pP*(pP+pZ) );
      Expression aligned = make_cse( Abs(pP + pZ) < 10e-6 ) ;
      xi[0] = Tensor( {make_cse( Ternary(aligned, 1, -zb/n)) , make_cse( Ternary(aligned, 0, (pP+pZ)/n ) ) });
      xi[1] = Tensor( {make_cse( Ternary(aligned, 0, (pP+pZ)/n)), make_cse(Ternary(aligned,1, z/n) )  });

      Expression fa = m_props->isNeutrino() ? polState * fcn::sqrt(pE) : polState * fcn::sqrt( pE/m-  1 );
      Expression fb = m_props->isNeutrino() ? fcn::sqrt(pE)            : fcn::sqrt( pE/m + 1 );
      int ind = (id>0 ? polState : -polState) == -1 ? 0 : 1;

      return id > 0 ?  Tensor({ - fa * xi[ind][0], - fa * xi[ind][1], fb * xi[ind][0], fb * xi[ind][1] })
        :  -polState * Tensor({   fb * xi[ind][0],   fb * xi[ind][1], fa * xi[ind][0], fa * xi[ind][1] });
    }
    if ( m_spinBasis == spinBasis::Dirac )
    {
      Expression N = make_cse( fcn::sqrt((pE+m)/(2*m) ));
      if(id > 0 && polState ==  1 ) return N * Tensor({ 1        ,0          , pZ/(pE+m),  z/(pE+m)  });
      if(id > 0 && polState == -1 ) return N * Tensor({ 0        ,1          , zb/(pE+m), -pZ/(pE+m) });
      if(id < 0 && polState == -1 ) return N * Tensor({ pZ/(pE+m),  z/(pE+m) , 1        ,0           });
      if(id < 0 && polState ==  1 ) return N * Tensor({ zb/(pE+m),-pZ/(pE+m) , 0        ,1           });
    }
  }
  std::string js = m_props->isBoson() ? std::to_string(m_props->twoSpin()/2) : std::to_string(m_props->twoSpin()) +"/2";
  WARNING("Spin tensors not implemented for spin J = " << js << "; m = " << m_polState << " " << m_name );
  return Tensor( std::vector<double>( {1.} ), Tensor::dim(0) );
}

std::pair<size_t, size_t> Particle::orbitalRange( const bool& conserveParity ) const
{
  if( m_daughters.size() == 0 ) return {0, 0};
  if( m_daughters.size() == 1 ) return {0, 0};
  if( m_daughters.size() != 2 ) {
    ERROR( "L not well defined for nDaughters == " << m_daughters.size() );
    return {999, 998};
  }
  const int S  = m_props->twoSpin();
  const int s1 = daughter(0)->props()->twoSpin();
  const int s2 = daughter(1)->props()->twoSpin();
  int min = std::abs( S - s1 - s2 );
  min     = std::min(min, std::abs( S + s1 - s2 ));
  min     = std::min(min, std::abs( S - s1 + s2 ));
  int max = S + s1 + s2;
  min /= 2;
  max /= 2;
  DEBUG( "Range = " << min << " -> " << max << " conserving parity ? " << conserveParity << " J = " << S << " s1= " << s1 << " s2= " << s2 );
  if ( conserveParity == false ) return {min, max};
  int l = min;
  for ( ; l < max + 1; ++l ) if( conservesParity(l) ) break;
  if ( l == max + 1 ) return {999, 999};
  std::pair<size_t, size_t> lLimit = {l, l};
  l = max;
  for ( ; l != min - 1; --l )
    if ( conservesParity( l ) ) break;
  lLimit.second = l;
  return lLimit;
}

std::vector<std::pair<double,double>> Particle::spinOrbitCouplings( const bool& conserveParity ) const
{
  auto lRange = orbitalRange( conserveParity );
  std::vector<std::pair<double, double>> lsCouplings;
  const double J  = m_props->twoSpin() / 2.0;
  const double j1 = daughter(0)->props()->twoSpin() /2.0;
  const double j2 = daughter(1)->props()->twoSpin() /2.0;
  for( double L = lRange.first; L <= lRange.second; ++L )
  {
    if( conserveParity && !conservesParity(L) ) continue;
    for( double S = std::abs(j1-j2); S <= j1+j2 ; ++S ){
      double z2 = J*J - L*L - S*S;
      if( L != 0 && S != 0  && std::abs(z2/(2*L*S)) <= 1 ) lsCouplings.emplace_back(L,S);
      if( (L == 0 || S == 0) && z2 == 0 )                  lsCouplings.emplace_back(L,S);
    }
  }
  return lsCouplings;
}

std::string Particle::texLabel( const bool& printHead, const bool& recurse ) const
{
  const std::string leftBrace     = "\\left[";
  const std::string rightBrace    = "\\right]";
  if( m_daughters.size() == 0 ) return m_props->label();
  std::string val                 = ""; // m_props->label();
  if( !isHead() )             val  = m_props->label();
  if( printHead && isHead() ) val = m_props->label() + "\\rightarrow ";

  if( isHead() || recurse ){
    if ( !isHead() || m_orbital != m_minL ) val += leftBrace;
    for( auto& prod : m_daughters )         val += prod->texLabel(false,recurse) + " ";
    if ( !isHead() || m_orbital != m_minL ) val += rightBrace;
    if ( m_orbital != m_minL )              val += "^{" + orbitalString() + "}";
  }
  return val;
}

void Particle::sortDaughters()
{
  bool isAntiParticle = m_props->pdgID() < 0;
  if( isAntiParticle ) conjThis();
  std::stable_sort( m_daughters.begin(), m_daughters.end(), [](const auto& A, const auto& B) { return *A < *B; } );
  if( isAntiParticle ) conjThis();
  m_uniqueString = makeUniqueString();
}

void Particle::conjThis()
{
  if( m_props->hasDistinctAnti() )
    m_props = ParticlePropertiesList::get( -m_props->pdgID(), false);
  for(unsigned i = 0 ; i != m_daughters.size(); ++i) m_daughters[i]->conjThis();
}

Particle Particle::conj( bool invertHead , bool reorder )
{
  Particle cp(*this);
  cp.clearDecayProducts();
  const ParticleProperties* p = ( !isHead() || invertHead ) && m_props->hasDistinctAnti() ? ParticlePropertiesList::get( -m_props->pdgID() ) : m_props;
  cp.setName( p->name() );
  for( auto& d : m_daughters ) cp.addDaughter( std::make_shared<Particle>(d->conj(invertHead,reorder)) );
  if( reorder ) cp.sortDaughters();
  cp.pdgLookup();
  return cp;
}

QuarkContent Particle::quarks() const
{
  return m_name.find("NonRes") != std::string::npos ? daughterQuarks() : m_props->quarkContent();
}

QuarkContent Particle::daughterQuarks() const
{
  QuarkContent quarks;
  for ( auto& d : m_daughters ) quarks += d->quarks();
  return quarks;
}

Expression Particle::massSq() const { return isStable() ? mass() * mass() : make_cse( dot( P(), P() ) ); }

void Particle::clearDecayProducts()
{
  m_daughters.clear();
}

void Particle::addModifier( const std::string& mod )
{
  m_modifiers.push_back( mod );
  parseModifier( mod );
  m_uniqueString = makeUniqueString();
}
void Particle::setName(const std::string& name)
{
  m_name   = name;
  m_props  = ParticlePropertiesList::get(name);
  m_parity = m_props->P();
}
void Particle::setIndex( const unsigned int& index, const bool& setOri )
{
  m_index                       = index;
  if ( setOri ) m_originalIndex = m_index;
}

void Particle::setOrbital( const unsigned int& orbital )
{
  m_orbital      = orbital;
  m_uniqueString = makeUniqueString();
}
void Particle::setLineshape( const std::string& lineshape )
{
  m_lineshape    = lineshape;
  m_uniqueString = makeUniqueString();
}

int Particle::finalStateParity() const
{
  if( m_daughters.size() == 0) return 1;
  if( m_daughters.size() == 1) return m_daughters[0]->finalStateParity(); /// forward through quasiparticles
  if( m_daughters.size() == 2){
    int f = spin() - ( m_orbital + daughter(0)->spin() + daughter(1)->spin() );
    int lpart = (f % 2 == 0 ? 1 : -1);
    for( auto& d : m_daughters ) lpart *= d->finalStateParity();
    return lpart;
  }
  WARNING("> 2 body vertices may require special considerations when conjugating, returning (-1)^J");
  return pow(-1, spin() );
}

bool Particle::conservesParity( unsigned int L ) const
{
  return parity() == daughter(0)->parity() * daughter(1)->parity() * ( L % 2 == 0 ? 1 : -1 );
}

std::string Particle::topologicalString() const
{
  return std::accumulate( m_daughters.begin(), m_daughters.end(), std::string(""), [](auto& s, auto& d){ return s+d->props()->J() ; } );
}

const ParticleProperties* Particle::props() const { return m_props; }
bool Particle::isHead() const { return m_parent == nullptr; }
bool Particle::isWeakDecay() const { return quarks() != daughterQuarks(); }
bool Particle::isStateGood() const { return m_isStateGood; }
bool Particle::isStable() const { return m_daughters.size() == 0; }

bool Particle::isQuasiStable() const
{
  return NamedParameter<double>( m_name + "_width", m_props->width() ) < ParticlePropertiesList::getMe()->quasiStableThreshold() && name() != "gamma0";
}
unsigned Particle::L()  const { return m_orbital; }
int Particle::polState() const { return m_polState; }
std::string Particle::name() const { return m_name; }
std::string Particle::uniqueString() const { return m_uniqueString; }
std::string Particle::lineshape() const { return m_lineshape; }
unsigned int Particle::index() const { return m_index; }
unsigned int Particle::originalIndex() const { return m_originalIndex; }

int Particle::parity() const { return m_parity; }
double Particle::mass() const { return isQuasiStable() ? NamedParameter<double>( m_name + "_stablemass", m_props->mass() ) : m_props->mass(); }
void Particle::setDaughter( const Particle& particle, const unsigned int& index )
{
  m_daughters[index] = std::make_shared<Particle>( particle );
  makeUniqueString();
}

void Particle::setParent(const Particle* ptr )
{
  m_parent = ptr;
}

std::vector<std::shared_ptr<Particle>> Particle::daughters() const { return m_daughters; }

bool Particle::operator<( const Particle& other )
{
  if ( spin()      !=  other.spin()      ) return spin() > other.spin();
  if ( !isStable() &&  other.isStable()  ) return true;
  if ( isStable()  && !other.isStable()  ) return false;
  if ( mass()      !=  other.mass()      ) return mass() > other.mass();
  if ( std::abs(props()->pdgID())  == std::abs(other.props()->pdgID() )
      && props()->pdgID() != other.props()->pdgID() ) return props()->pdgID() > other.props()->pdgID();
  if ( props()->charge() != other.props()->charge() ) return props()->charge() > other.props()->charge();
  if ( props()->pdgID() != other.props()->pdgID() ) return props()->pdgID() > other.props()->pdgID();
  return index() < other.index();
}

bool Particle::operator>(const Particle& other )
{
  return !( *this < other );
}

EventType Particle::eventType() const
{
  std::vector<std::string> names = {m_name};
  auto fs                        = getFinalStateParticles( false );
  std::transform(fs.begin(), fs.end(), std::back_inserter(names), [](const auto& p){ return p->name(); } );
  return EventType( names );
}

void Particle::setPolarisationState( const int& state )
{
  if( m_props->isFermion() && (state > m_props->twoSpin() || state == 0 ) ){
    WARNING("Invalid polarisation state for fermion ["<<name() << "] = " << state );
    m_polState = 999;
  }
  else if ( m_props->isBoson() && state > m_props->twoSpin() / 2 ){
    WARNING("Invalid polarisation state for boson ["<< name() <<"] = " << state );
    m_polState = 999 ;
  }
  else {
    m_polState = state;
  }
  m_uniqueString = makeUniqueString();
}

void Particle::setPolarisationState( const std::vector<int>& state )
{
  setPolarisationState( state[0] );
  auto fs = getFinalStateParticles();
  for(size_t i = 0 ; i < fs.size(); ++i ) fs[i]->setPolarisationState( state[i+1] );
  m_uniqueString = makeUniqueString();
}

unsigned int Particle::matches( const Particle& other ) const
{
  unsigned int rt=0;
  if( name() != other.name() ) return MatchState::None;
  if( (other.daughters().size() == 0 && daughters().size() != 0 ) ||
      (other.daughters().size() != 0 && daughters().size() == 0 ) ) return MatchState::PartialExpansion;
  if( other.daughters().size() != daughters().size() ) return MatchState::None;
  for( unsigned int i = 0 ; i < daughters().size(); ++i )
  {
    auto daughter_match = daughters()[i]->matches( *other.daughters()[i] );
    if( daughter_match == 0 ) return MatchState::None;
    rt |= daughter_match;
  }
  if( m_orbital  != other.L() )        rt |= MatchState::DifferentOrbital;
  if( m_polState != other.polState() ) rt |= MatchState::DifferentPolarisation;
  if( rt == 0 ) rt = MatchState::Exact;
  if( rt & MatchState::Exact && rt != MatchState::Exact )
    rt &= ~MatchState::Exact;
  return rt;
}

std::string Particle::decayDescriptor() const { return m_uniqueString ; }

int Particle::CP() const
{
  return C() * finalStateParity();
}

int Particle::C() const
{
  if( m_daughters.size() == 1 ) return m_daughters[0]->C();
  int prod = 1;
  for( auto& d : m_daughters ) prod *= ( d->props()->C() == 0 ? 1 : d->props()->C() ) * d->C();
  return prod;
}

stdx::optional<std::string> Particle::attribute(const std::string& key) const
{
  for( auto& modifier : m_modifiers ){
    auto tokens = split( modifier, '=');
    if( tokens.size() == 2 && tokens[0] == key ) return stdx::optional<std::string>(tokens[1]);
  }
  return stdx::nullopt;
}

std::ostream& AmpGen::operator<<( std::ostream& os, const Particle& particle ){
  return os << particle.decayDescriptor();
}

namespace AmpGen {
  complete_enum( spinFormalism, Covariant, Canonical )
  complete_enum( spinBasis    , Dirac    , Weyl )
}
<|MERGE_RESOLUTION|>--- conflicted
+++ resolved
@@ -473,15 +473,9 @@
   }
   else if ( m_daughters.size() == 2 ) {
     auto vname = m_props->spinName() + "_" + m_daughters[0]->m_props->spinName() + m_daughters[1]->m_props->spinName() + "_" + orbitalString();
-<<<<<<< HEAD
-    Tensor value = Vertex::Factory::getSpinFactor( P(), Q(),
-        daughter(0)->spinTensor(db),
-        daughter(1)->spinTensor(db), vname, db );
-=======
     Tensor value = Vertex::Factory::getSpinFactor( P(), Q(), 
 					      daughter(0)->spinTensor(db),
 					      daughter(1)->spinTensor(db), vname, db );
->>>>>>> 195fc4a9
     DEBUG( "Returning spin tensor" );
     return value;
   } else if ( m_daughters.size() == 3 ) {
