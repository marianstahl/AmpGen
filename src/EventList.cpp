#include <Rtypes.h>
#include <TDirectory.h>
#include <TEventList.h>
#include <TH1.h>
#include <TH2.h>
#include <TTree.h>
#include <TFile.h>
#include <TROOT.h>

#include <stddef.h>
#include <complex>
#include <functional>
#include <iterator>
#include <map>
#include <ostream>
#include <string>
#include <utility>
#include <vector>

#include "AmpGen/ArgumentPack.h"
#include "AmpGen/CompiledExpressionBase.h"
#include "AmpGen/EventList.h"
#include "AmpGen/EventType.h"
#include "AmpGen/MsgService.h"
#include "AmpGen/Projection.h"
#include "AmpGen/TreeReader.h"
#include "AmpGen/Utilities.h"
#include "AmpGen/Event.h"
#include "AmpGen/Types.h"
#include "AmpGen/ProfileClock.h"
using namespace AmpGen;

EventList::EventList( const EventType& type ) : m_eventType( type ) {}

void EventList::loadFromFile( const std::string& fname, const ArgumentPack& args )
{
  auto current_file = gFile;
  auto tokens = split( fname, ':');
  TTree* tree = nullptr;
  if( fname == "" ) FATAL("Filename must be specified to load data");
  if( tokens.size() == 2 ){
    gFile = TFile::Open( tokens[0].c_str(), "READ");
    if( gFile == nullptr ) FATAL("Failed to load file: " << tokens[0] );
    tree = (TTree*)gFile->Get( tokens[1].c_str() );
  }
  else {
    gFile = TFile::Open( fname.c_str(), "READ");
    if( gFile == nullptr ) FATAL("Failed to load file: " << tokens[0] );
    tree = (TTree*)gFile->Get("DalitzEventList");
  }
  if( tree == nullptr ) FATAL( "Failed to load tree from file: " << fname );
  loadFromTree( tree, args );
  gFile->Close();
  gFile = current_file;
}

template <typename key_type, typename value_type, typename default_type=key_type> key_type inv_map(const std::map<key_type, value_type>& mp, const value_type& k, const default_type& df = default_type()) 
{
  for( const auto& [key,val] : mp ) if( val == k ) return key; 
  return df;
}

void EventList::loadFromTree( TTree* tree, const ArgumentPack& args )
{
  ProfileClock read_time;
  if( m_eventType.size() == 0 ){
    auto tokens = split( tree->GetTitle(), ' ');
    if( tokens.size() != 1 ) m_eventType = EventType( tokens );
    INFO("Attempted automatic deduction of eventType: " << m_eventType );
<<<<<<< HEAD
  } 
=======
  }
  auto pdfSize      = args.getArg<CacheSize>(0).val;
>>>>>>> dc0fba2d
  auto filter       = args.getArg<Filter>(std::string("")).val;
  auto getGenPdf    = args.getArg<GetGenPdf>(false).val;
  auto weightBranch = args.getArg<WeightBranch>(std::string("")).val;
  auto branches     = args.getArg<Branches>().val;
  auto extraBranches= args.getArg<ExtraBranches>().val; 
  auto applySym     = args.getArg<ApplySym>(false).val;
  auto entryList    = args.getArg<EntryList>().val;
  auto eventFormat  = m_eventType.getEventFormat( true );
<<<<<<< HEAD
  auto inputUnits   = args.getArg<InputUnits>(Units::GeV);
  auto idBranches   = args.getArg<IdBranches>({}).val;
  Event temp( eventFormat.size() + extraBranches.size());
  temp.setWeight( 1 );
  temp.setGenPdf( 1 );
  tree->SetBranchStatus( "*", 0 );
  TreeReader tr( tree );
  bool hasEnergy = branches.size() == 0 || branches.size() == 4 * m_eventType.size(); // if the energy of the particle has been explicitly specified //   
  std::vector<int> ids( m_eventType.size()  ); 
  if( branches.size() != 0 )
  {
    DEBUG("Branches = [" << vectorToString(branches, ", ") << "]" );
    for (unsigned p = 0 ; p != branches.size(); ++p ) 
    {
      auto pos = hasEnergy ? p : 4 * int(p/3) + p % 3 ;  
      DEBUG("Setting branch: " << branches[p] << " pos: " << pos << " fmt = " << inv_map( eventFormat, pos, "NOT FOUND" ) << " has energy? " << hasEnergy );
      tr.setBranch( branches[p], &(temp[pos]) );
=======

  Event temp( branches.size() == 0 ? eventFormat.size() : branches.size() , pdfSize );
  //temp.setWeight( 1 );
  temp.setGenPdf( 1 );
  tree->SetBranchStatus( "*", 0 );

  TreeReader<real_t> tr( tree );
  if( branches.size() != 0 ){
    INFO("Branches = [" << vectorToString(branches, ", ") << "]" );
    for ( auto branch = branches.begin(); branch != branches.end(); ++branch ) {
      unsigned int pos = std::distance( branches.begin(), branch );
      tr.setBranch( *branch, &(temp[pos]) );
      if( pos >= eventFormat.size() ){
        INFO("Specifiying event extension: " << *branch << " " << pos << " " << eventFormat.size() );
        m_extensions[ *branch ] = pos;
      }
>>>>>>> dc0fba2d
    }
    if( idBranches.size() != 0  )
    {
      if( idBranches.size() != m_eventType.size() ) FATAL("Number of ID branches should be number of final state particles"); 
      for( int i = 0; i != ids.size(); ++i ) tr.setBranch( idBranches[i], ids.data() + i);
    }
  }
  else for ( auto& branch : eventFormat ) tr.setBranch( branch.first, &(temp[branch.second]) );
  auto pos = eventFormat.size();
  for( const auto& branch : extraBranches ){ 
    tr.setBranch( branch, &(temp[pos]) );
    m_extensions[branch] = pos++;
  }
  if( getGenPdf )          tr.setBranch( "genPdf",     temp.pGenPdf() );
  if( weightBranch != "" ){
    INFO("Setting weight branch: " << weightBranch);
    tr.setBranch( weightBranch, temp.pWeight() );
  }
  if( filter != "" ){
    if( entryList.size() != 0 ){
      WARNING("Specified entry list and filter, will overwrite list with specified selection");
    }
    tr.prepare();
    tree->Draw(">>evtList", filter.c_str() );
    TEventList* evtList = (TEventList*)gDirectory->Get("evtList");
    for( int i = 0 ; i < evtList->GetN(); ++i )
      entryList.push_back( evtList->GetEntry(i) );
  }
  if( entryList.size() != 0 ) tr.setEntryList( entryList );
  m_data.reserve( tr.nEntries() );
  auto symmetriser = m_eventType.symmetriser();
  auto automaticOrdering = m_eventType.automaticOrdering();
  for (const auto& evt : tr) {
    if( inputUnits != Units::GeV ) for( unsigned k = 0; k != eventFormat.size(); ++k ) temp[k] *= to_double(inputUnits); 
    // if( idBranches.size() != 0 && !automaticOrdering(temp, ids) ) 
    //   WARNING("Failed to order event: " << evt ); 
    if( applySym ) symmetriser(temp); 
    if( ! hasEnergy ){ 
      for( unsigned int k = 0 ; k != m_eventType.size(); ++k ) 
        temp[4*k + 3] = sqrt( m_eventType.mass(k) * m_eventType.mass(k) + temp[4*k+0]*temp[4*k+0] + temp[4*k+1]*temp[4*k+1] + temp[4*k+2]*temp[4*k+2] ); 
    }
    push_back( temp );
  }
  read_time.stop();
  INFO("Time to read tree = " << read_time << "[ms]; nEntries = " << size() );
}

TTree* EventList::tree( const std::string& name, const std::vector<std::string>& extraBranches ) const
{
  std::string title = m_eventType.mother();
  for( unsigned i = 0 ; i != m_eventType.size(); ++i ) title += " " + m_eventType[i];
  TTree* outputTree = new TTree( name.c_str(), title.c_str() );
  if ( size() == 0 ) {
    ERROR( "Trying to output empty tree" );
    return nullptr;
  }
  Event tmp = *( begin() );
  double genPdf = 1;
  double weight = 1;
  auto format = m_eventType.getEventFormat( true );
<<<<<<< HEAD
  for ( const auto& f : format ) outputTree->Branch( f.first.c_str(), tmp.address( f.second ) );  
  for ( const auto& f : m_extensions ) outputTree->Branch( f.first.c_str(), tmp.address( f.second ) );
=======

  for ( auto& f : format ){
    outputTree->Branch( f.first.c_str(), tmp.address( f.second ) );
  }
  for ( auto& f : m_extensions ){
    outputTree->Branch( f.first.c_str(), tmp.address( f.second ) );
  }
>>>>>>> dc0fba2d
  outputTree->Branch( "genPdf", &genPdf );
  outputTree->Branch( "weight", &weight );
  for ( const auto& evt : *this ) {
    tmp    = evt;
    genPdf = evt.genPdf();
    weight = evt.weight();
    outputTree->Fill();
  }
  return outputTree;
}

std::vector<TH1D*> EventList::makeProjections( const std::vector<Projection>& projections, const ArgumentPack& args )
{
  std::vector<TH1D*> plots;
  for ( const auto& proj : projections ) plots.push_back( makeProjection(proj, args) );
  return plots;
}

TH1D* EventList::makeProjection( const Projection& projection, const ArgumentPack& args ) const
{
  auto selection      = args.getArg<PlotOptions::Selection>().val;
  auto weightFunction = args.getArg<WeightFunction>().val;
  std::string prefix  = args.getArg<PlotOptions::Prefix>(std::string(""));
  auto plot = projection.plot(prefix);
<<<<<<< HEAD
  plot->SetLineColor(args.getArg<PlotOptions::LineColor>(kBlack).val); 
=======
  plot->SetLineColor(args.getArg<LineColor>(kBlack).val);
>>>>>>> dc0fba2d
  plot->SetMarkerSize(0);
  for( auto& evt : m_data ){
    if( selection != nullptr && !selection(evt) ) continue;
    auto pos = projection(evt);
    plot->Fill( pos, evt.weight() * ( weightFunction == nullptr ? 1 : weightFunction(evt) / evt.genPdf() ) );
  }
  if( selection != nullptr ) INFO("Filter efficiency = " << plot->GetEntries() << " / " << size() );
  return plot;
}

TH2D* EventList::makeProjection( const Projection2D& projection, const ArgumentPack& args ) const
{
  auto selection      = args.getArg<PlotOptions::Selection>().val;
  auto weightFunction = args.getArg<WeightFunction>().val;
  std::string prefix  = args.getArg<PlotOptions::Prefix>().val;
  auto plot           = projection.plot(prefix);
  for ( auto& evt : m_data ){
    if ( selection != nullptr && !selection(evt) ) continue;
    auto pos = projection(evt);
    plot->Fill( pos.first, pos.second, evt.weight() * ( weightFunction == nullptr ? 1 : weightFunction(evt) / evt.genPdf() ) );
  }
  return plot;
}

double EventList::integral() const
{
  return std::accumulate( std::begin(*this), std::end(*this), 0, [](double rv, const auto& evt){ return rv + evt.weight(); } );
}

void EventList::add( const EventList& evts )
{
  for ( auto& evt : evts ) push_back( evt );
}

void EventList::clear()
{
  m_data.clear();
}

<<<<<<< HEAD
void EventList::erase(const std::vector<Event>::iterator& begin, 
    const std::vector<Event>::iterator& end)
=======
void EventList::erase(const std::vector<Event>::iterator& begin,
                      const std::vector<Event>::iterator& end)
>>>>>>> dc0fba2d
{
  m_data.erase( begin, end );
}

<<<<<<< HEAD
void EventList::reserve( const size_t& size ) 
{ 
  m_data.reserve( size ); 
}

void EventList::resize ( const size_t& size ) 
{ 
  m_data.resize(size); 
  for( unsigned int i = 0 ; i != size; ++i ) m_data[i].setIndex(i) ; 
} 

void EventList::push_back( const Event& evt ) 
{ 
  m_data.push_back( evt ); 
  m_data.rbegin()->setIndex(m_data.size()-1);
}

void EventList::emplace_back( const Event& evt) 
{ 
  m_data.emplace_back(evt) ; 
  m_data.rbegin()->setIndex(m_data.size()-1);
=======
void EventList::reserveCache(const size_t& size)
{
  if ( size >= at(0).cacheSize() )
    for (auto& evt : *this) evt.resizeCache(evt.cacheSize() + size);
}

void EventList::resizeCache(const size_t& newCacheSize )
{
  for (auto& evt : *this) evt.resizeCache( newCacheSize );
>>>>>>> dc0fba2d
}<|MERGE_RESOLUTION|>--- conflicted
+++ resolved
@@ -30,7 +30,7 @@
 #include "AmpGen/ProfileClock.h"
 using namespace AmpGen;
 
-EventList::EventList( const EventType& type ) : m_eventType( type ) {}
+EventList::EventList( const EventType& type ) : m_eventType( type ) {} 
 
 void EventList::loadFromFile( const std::string& fname, const ArgumentPack& args )
 {
@@ -39,7 +39,7 @@
   TTree* tree = nullptr;
   if( fname == "" ) FATAL("Filename must be specified to load data");
   if( tokens.size() == 2 ){
-    gFile = TFile::Open( tokens[0].c_str(), "READ");
+    gFile = TFile::Open( tokens[0].c_str(), "READ"); 
     if( gFile == nullptr ) FATAL("Failed to load file: " << tokens[0] );
     tree = (TTree*)gFile->Get( tokens[1].c_str() );
   }
@@ -51,7 +51,7 @@
   if( tree == nullptr ) FATAL( "Failed to load tree from file: " << fname );
   loadFromTree( tree, args );
   gFile->Close();
-  gFile = current_file;
+  gFile = current_file; 
 }
 
 template <typename key_type, typename value_type, typename default_type=key_type> key_type inv_map(const std::map<key_type, value_type>& mp, const value_type& k, const default_type& df = default_type()) 
@@ -62,26 +62,20 @@
 
 void EventList::loadFromTree( TTree* tree, const ArgumentPack& args )
 {
-  ProfileClock read_time;
+  ProfileClock read_time; 
   if( m_eventType.size() == 0 ){
     auto tokens = split( tree->GetTitle(), ' ');
-    if( tokens.size() != 1 ) m_eventType = EventType( tokens );
+    if( tokens.size() != 1 ) m_eventType = EventType( tokens ); 
     INFO("Attempted automatic deduction of eventType: " << m_eventType );
-<<<<<<< HEAD
   } 
-=======
-  }
-  auto pdfSize      = args.getArg<CacheSize>(0).val;
->>>>>>> dc0fba2d
   auto filter       = args.getArg<Filter>(std::string("")).val;
   auto getGenPdf    = args.getArg<GetGenPdf>(false).val;
   auto weightBranch = args.getArg<WeightBranch>(std::string("")).val;
   auto branches     = args.getArg<Branches>().val;
   auto extraBranches= args.getArg<ExtraBranches>().val; 
   auto applySym     = args.getArg<ApplySym>(false).val;
-  auto entryList    = args.getArg<EntryList>().val;
+  auto entryList    = args.getArg<EntryList>().val; 
   auto eventFormat  = m_eventType.getEventFormat( true );
-<<<<<<< HEAD
   auto inputUnits   = args.getArg<InputUnits>(Units::GeV);
   auto idBranches   = args.getArg<IdBranches>({}).val;
   Event temp( eventFormat.size() + extraBranches.size());
@@ -99,24 +93,6 @@
       auto pos = hasEnergy ? p : 4 * int(p/3) + p % 3 ;  
       DEBUG("Setting branch: " << branches[p] << " pos: " << pos << " fmt = " << inv_map( eventFormat, pos, "NOT FOUND" ) << " has energy? " << hasEnergy );
       tr.setBranch( branches[p], &(temp[pos]) );
-=======
-
-  Event temp( branches.size() == 0 ? eventFormat.size() : branches.size() , pdfSize );
-  //temp.setWeight( 1 );
-  temp.setGenPdf( 1 );
-  tree->SetBranchStatus( "*", 0 );
-
-  TreeReader<real_t> tr( tree );
-  if( branches.size() != 0 ){
-    INFO("Branches = [" << vectorToString(branches, ", ") << "]" );
-    for ( auto branch = branches.begin(); branch != branches.end(); ++branch ) {
-      unsigned int pos = std::distance( branches.begin(), branch );
-      tr.setBranch( *branch, &(temp[pos]) );
-      if( pos >= eventFormat.size() ){
-        INFO("Specifiying event extension: " << *branch << " " << pos << " " << eventFormat.size() );
-        m_extensions[ *branch ] = pos;
-      }
->>>>>>> dc0fba2d
     }
     if( idBranches.size() != 0  )
     {
@@ -131,10 +107,7 @@
     m_extensions[branch] = pos++;
   }
   if( getGenPdf )          tr.setBranch( "genPdf",     temp.pGenPdf() );
-  if( weightBranch != "" ){
-    INFO("Setting weight branch: " << weightBranch);
-    tr.setBranch( weightBranch, temp.pWeight() );
-  }
+  if( weightBranch != "" ) tr.setBranch( weightBranch, temp.pWeight() );
   if( filter != "" ){
     if( entryList.size() != 0 ){
       WARNING("Specified entry list and filter, will overwrite list with specified selection");
@@ -142,7 +115,7 @@
     tr.prepare();
     tree->Draw(">>evtList", filter.c_str() );
     TEventList* evtList = (TEventList*)gDirectory->Get("evtList");
-    for( int i = 0 ; i < evtList->GetN(); ++i )
+    for( int i = 0 ; i < evtList->GetN(); ++i ) 
       entryList.push_back( evtList->GetEntry(i) );
   }
   if( entryList.size() != 0 ) tr.setEntryList( entryList );
@@ -167,7 +140,7 @@
 TTree* EventList::tree( const std::string& name, const std::vector<std::string>& extraBranches ) const
 {
   std::string title = m_eventType.mother();
-  for( unsigned i = 0 ; i != m_eventType.size(); ++i ) title += " " + m_eventType[i];
+  for( unsigned i = 0 ; i != m_eventType.size(); ++i ) title += " " + m_eventType[i]; 
   TTree* outputTree = new TTree( name.c_str(), title.c_str() );
   if ( size() == 0 ) {
     ERROR( "Trying to output empty tree" );
@@ -177,18 +150,8 @@
   double genPdf = 1;
   double weight = 1;
   auto format = m_eventType.getEventFormat( true );
-<<<<<<< HEAD
   for ( const auto& f : format ) outputTree->Branch( f.first.c_str(), tmp.address( f.second ) );  
   for ( const auto& f : m_extensions ) outputTree->Branch( f.first.c_str(), tmp.address( f.second ) );
-=======
-
-  for ( auto& f : format ){
-    outputTree->Branch( f.first.c_str(), tmp.address( f.second ) );
-  }
-  for ( auto& f : m_extensions ){
-    outputTree->Branch( f.first.c_str(), tmp.address( f.second ) );
-  }
->>>>>>> dc0fba2d
   outputTree->Branch( "genPdf", &genPdf );
   outputTree->Branch( "weight", &weight );
   for ( const auto& evt : *this ) {
@@ -207,17 +170,13 @@
   return plots;
 }
 
-TH1D* EventList::makeProjection( const Projection& projection, const ArgumentPack& args ) const
+TH1D* EventList::makeProjection( const Projection& projection, const ArgumentPack& args ) const 
 {
   auto selection      = args.getArg<PlotOptions::Selection>().val;
   auto weightFunction = args.getArg<WeightFunction>().val;
   std::string prefix  = args.getArg<PlotOptions::Prefix>(std::string(""));
   auto plot = projection.plot(prefix);
-<<<<<<< HEAD
   plot->SetLineColor(args.getArg<PlotOptions::LineColor>(kBlack).val); 
-=======
-  plot->SetLineColor(args.getArg<LineColor>(kBlack).val);
->>>>>>> dc0fba2d
   plot->SetMarkerSize(0);
   for( auto& evt : m_data ){
     if( selection != nullptr && !selection(evt) ) continue;
@@ -252,23 +211,17 @@
   for ( auto& evt : evts ) push_back( evt );
 }
 
-void EventList::clear()
-{
-  m_data.clear();
-}
-
-<<<<<<< HEAD
+void EventList::clear() 
+{ 
+  m_data.clear(); 
+}
+
 void EventList::erase(const std::vector<Event>::iterator& begin, 
     const std::vector<Event>::iterator& end)
-=======
-void EventList::erase(const std::vector<Event>::iterator& begin,
-                      const std::vector<Event>::iterator& end)
->>>>>>> dc0fba2d
 {
   m_data.erase( begin, end );
 }
 
-<<<<<<< HEAD
 void EventList::reserve( const size_t& size ) 
 { 
   m_data.reserve( size ); 
@@ -290,15 +243,4 @@
 { 
   m_data.emplace_back(evt) ; 
   m_data.rbegin()->setIndex(m_data.size()-1);
-=======
-void EventList::reserveCache(const size_t& size)
-{
-  if ( size >= at(0).cacheSize() )
-    for (auto& evt : *this) evt.resizeCache(evt.cacheSize() + size);
-}
-
-void EventList::resizeCache(const size_t& newCacheSize )
-{
-  for (auto& evt : *this) evt.resizeCache( newCacheSize );
->>>>>>> dc0fba2d
 }