#include <chrono>
#include <ctime>
#include <iostream>
#include <map>
#include <ratio>
#include <string>
#include <tuple>
#include <utility>
#include <vector>

#include "AmpGen/Chi2Estimator.h"
#include "AmpGen/RecursivePhaseSpace.h"
#include "AmpGen/EventList.h"
#include "AmpGen/EventType.h"
#include "AmpGen/CoherentSum.h"
#include "AmpGen/IncoherentSum.h"
#include "AmpGen/FitResult.h"
#include "AmpGen/Minimiser.h"
#include "AmpGen/MinuitParameterSet.h"
#include "AmpGen/MsgService.h"
#include "AmpGen/NamedParameter.h"
#include "AmpGen/SumPDF.h"
#include "AmpGen/Utilities.h"
#include "AmpGen/Generator.h"
#include "AmpGen/ErrorPropagator.h"
#include "AmpGen/PolarisedSum.h"
#ifdef _OPENMP
  #include <omp.h>
  #include <thread>
#endif

#include <TH1.h>
#include <TFile.h>
#include <TRandom3.h>

#if ENABLE_AVX
  #include "AmpGen/EventListSIMD.h"
  using EventList_type = AmpGen::EventListSIMD;
#else
  #include "AmpGen/EventList.h"
  using EventList_type = AmpGen::EventList; 
#endif

using namespace AmpGen;

template <typename pdf_t> Particle getTopology(const pdf_t& pdf)
{
  return pdf.matrixElements()[0].decayTree.quasiStableTree();
}

template <typename PDF>
FitResult* doFit( PDF&& pdf, EventList_type& data, EventList_type& mc, MinuitParameterSet& MPS );

int main( int argc, char* argv[] )
{
  /* The user specified options must be loaded at the beginning of the programme,
     and these can be specified either at the command line or in an options file. */
  OptionsParser::setArgs( argc, argv );

  /* Parameters that have been parsed can be accessed anywhere in the program
     using the NamedParameter<T> class. The name of the parameter is the first option,
     then the default value, and then the help string that will be printed if --h is specified
     as an option. */
  std::string dataFile = NamedParameter<std::string>("DataSample", ""          , "Name of file containing data sample to fit." );
  std::string logFile  = NamedParameter<std::string>("LogFile"   , "Fitter.log", "Name of the output log file");
  std::string plotFile = NamedParameter<std::string>("Plots"     , "plots.root", "Name of the output plot file");
<<<<<<< HEAD
  std::string weight_branch = NamedParameter<std::string>("WeightBranch", ""   , "Name of branch containing event weights." );

=======
  std::string simFile  = NamedParameter<std::string>("SgIntegratorFname", ""   , "Name of file containing simulated sample for using in MC integration"); 
>>>>>>> 0ddc4eb3
  auto bNames = NamedParameter<std::string>("Branches", std::vector<std::string>()
              ,"List of branch names, assumed to be \033[3m daughter1_px ... daughter1_E, daughter2_px ... \033[0m" ).getVector();

  auto pNames = NamedParameter<std::string>("EventType" , ""
              , "EventType to fit, in the format: \033[3m parent daughter1 daughter2 ... \033[0m" ).getVector();

  if( dataFile == "" ) FATAL("Must specify input with option " << italic_on << "DataSample" << italic_off );
  if( pNames.size() == 0 ) FATAL("Must specify event type with option " << italic_on << " EventType" << italic_off);

<<<<<<< HEAD
  size_t      seed     = NamedParameter<size_t>     ("Seed"      , 0           , "Random seed used" );

=======
  size_t      seed     = NamedParameter<size_t>     ("Seed"      , 1           , "Random seed used" );
  
>>>>>>> 0ddc4eb3
  TRandom3 rndm;
  rndm.SetSeed( seed );
  gRandom = &rndm;

  INFO("LogFile: " << logFile << "; Plots: " << plotFile );

#ifdef _OPENMP
  size_t      nThreads = NamedParameter<size_t>     ("nCores"    , 8           , "Number of threads to use" );
  omp_set_num_threads( nThreads );
  INFO( "Setting " << nThreads << " fixed threads for OpenMP" );
  omp_set_dynamic( 0 );
#endif

  /* A MinuitParameterSet is (unsurprisingly) a set of fit parameters, and can be loaded from
     the parsed options. For historical reasons, this is referred to as loading it from a "Stream" */
  MinuitParameterSet MPS;
  MPS.loadFromStream();
  // for( auto& p : MPS ) if( p->flag() == Flag::Free ) p->setResult( gRandom->Gaus( p->mean(), p->err() ), p->err(), 0,0 );

  /* An EventType specifies the initial and final state particles as a vector that will be described by the fit.
     It is typically loaded from the interface parameter EventType. */
  EventType evtType(pNames);

  /* A CoherentSum is the typical amplitude to be used, that is some sum over quasi two-body contributions
     weighted by an appropriate complex amplitude. The CoherentSum is generated from the couplings described
     by a set of parameters (in a MinuitParameterSet), and an EventType, which matches these parameters
     to a given final state and a set of data. A common set of rules can be matched to multiple final states,
     i.e. to facilitate the analysis of coupled channels. */
  PolarisedSum sig(evtType, MPS);

  /* Events are read in from ROOT files. If only the filename and the event type are specified,
     the file is assumed to be in the specific format that is defined by the event type,
     unless the branches to load are specified in the user options */
<<<<<<< HEAD
  EventList events(dataFile, evtType, Branches(bNames), GetGenPdf(false), WeightBranch(weight_branch) );

  /* Generate events to normalise the PDF with. This can also be loaded from a file,
     which will be the case when efficiency variations are included. Default number of normalisation events
     is 2 million. */
  EventList eventsMC = Generator<>(evtType, &rndm).generate(int(8e6));

=======
  EventList_type events(dataFile, evtType, Branches(bNames), GetGenPdf(false) );
  
  /* Generate events to normalise the PDF with. This can also be loaded from a file, 
     which will be the case when efficiency variations are included. Default number of normalisation events 
     is 2 million. */
  Generator<RecursivePhaseSpace, EventList> signalGenerator( getTopology(sig), events.eventType(), &rndm );
  auto events_l = signalGenerator.generate(1e6);
  EventList_type eventsMC = simFile == "" ? EventList_type(events_l) : EventList_type(simFile, evtType);
  
>>>>>>> 0ddc4eb3
  sig.setMC( eventsMC );

  TFile* output = TFile::Open( plotFile.c_str(), "RECREATE" ); output->cd();

  /* Do the fit and return the fit results, which can be written to the log and contains the
     covariance matrix, fit parameters, and other observables such as fit fractions */
<<<<<<< HEAD
  FitResult* fr = doFit(make_pdf(sig), events, eventsMC, MPS );
  /* Calculate the `fit fractions` using the signal model and the error propagator (i.e.
     fit results + covariance matrix) of the fit result, and write them to a file.
   */
  auto fitFractions = sig.fitFractions( fr->getErrorPropagator() );

  fr->addFractions( fitFractions );
  fr->writeToFile( logFile );
  output->cd();

  /* Write out the data plots. This also shows the first example of the named arguments
     to functions, emulating python's behaviour in this area */

  auto plots = events.makeDefaultProjections(Prefix("Data"), Bins(100));
  for ( auto& plot : plots ) plot->Write();

=======
  FitResult* fr = doFit(make_pdf<EventList_type>(sig), events, eventsMC, MPS );
  /* Calculate the `fit fractions` using the signal model and the error propagator (i.e. 
     fit results + covariance matrix) of the fit result, and write them to a file. 
   */
  auto fitFractions = sig.fitFractions( fr->getErrorPropagator() ); 
 
  INFO("Adding fraction to file..."); 
  fr->addFractions( fitFractions );
  INFO("Writing file ... ");
  fr->writeToFile( logFile ); 
>>>>>>> 0ddc4eb3
  output->Close();
}

template <typename PDF>
FitResult* doFit( PDF&& pdf, EventList_type& data, EventList_type& mc, MinuitParameterSet& MPS )
{
  auto time_wall = std::chrono::high_resolution_clock::now();
  auto time      = std::clock();

  pdf.setEvents( data );

  /* Minimiser is a general interface to Minuit1/Minuit2,
     that is constructed from an object that defines an operator() that returns a double
     (i.e. the likielihood, and a set of MinuitParameters. */
  Minimiser mini( pdf, &MPS );
  mini.doFit();
  FitResult* fr = new FitResult(mini);

  /* Make the plots for the different components in the PDF, i.e. the signal and backgrounds.
     The structure assumed the PDF is some SumPDF<T1,T2,...>. */
<<<<<<< HEAD
  unsigned int counter = 1;
  for_each(pdf.pdfs(), [&]( auto& f ){
    auto mc_plot3 = mc.makeDefaultProjections(WeightFunction(f), Prefix("Model_cat"+std::to_string(counter)));
    for( auto& plot : mc_plot3 )
    {
      plot->Scale( ( data.integral() * f.getWeight() ) / plot->Integral() );
      plot->Write();
    }
    mc.transform([&f](auto& mcevt){mcevt.setWeight(f.prob(mcevt)*mcevt.weight()/mcevt.genPdf());}).tree("t"+std::to_string(counter))->Write();
    counter++;
  } );
  /* Estimate the chi2 using an adaptive / decision tree based binning,
     down to a minimum bin population of 15, and add it to the output.*/
  if(data.eventType().size() < 5){
    Chi2Estimator chi2( data, mc, pdf, 15 );
    //chi2.writeBinningToFile("chi2_binning.txt");
    fr->addChi2( chi2.chi2(), chi2.nBins() );
  }

=======
  /* Estimate the chi2 using an adaptive / decision tree based binning, 
     down to a minimum bin population of 15, and add it to the output. */
  // Chi2Estimator chi2( data, mc, pdf, 15 );
  // chi2.writeBinningToFile("chi2_binning.txt");
  // fr->addChi2( chi2.chi2(), chi2.nBins() );
  
>>>>>>> 0ddc4eb3
  auto twall_end  = std::chrono::high_resolution_clock::now();
  double time_cpu = ( std::clock() - time ) / (double)CLOCKS_PER_SEC;
  double tWall    = std::chrono::duration<double, std::milli>( twall_end - time_wall ).count();
  INFO( "Wall time = " << tWall / 1000. );
  INFO( "CPU  time = " << time_cpu );
  auto evaluator     = pdf.componentEvaluator(&mc);
  auto projections   = data.eventType().defaultProjections(100); 
  
  /* Write out the data plots. This also shows the first example of the named arguments 
     to functions, emulating python's behaviour in this area */
  auto evaluator_per_component = std::get<0>( pdf.pdfs() ).componentEvaluator();
  for( const auto& proj : projections )
  {
    proj(mc, evaluator,                                           PlotOptions::Norm(data.size()), PlotOptions::AutoWrite() );
    proj(mc, evaluator_per_component, PlotOptions::Prefix("amp"), PlotOptions::Norm(data.size()), PlotOptions::AutoWrite() );
    proj(data, PlotOptions::Prefix("Data") )->Write();
  }
  fr->print();
  return fr;
}<|MERGE_RESOLUTION|>--- conflicted
+++ resolved
@@ -38,7 +38,7 @@
   using EventList_type = AmpGen::EventListSIMD;
 #else
   #include "AmpGen/EventList.h"
-  using EventList_type = AmpGen::EventList; 
+  using EventList_type = AmpGen::EventList;
 #endif
 
 using namespace AmpGen;
@@ -64,12 +64,8 @@
   std::string dataFile = NamedParameter<std::string>("DataSample", ""          , "Name of file containing data sample to fit." );
   std::string logFile  = NamedParameter<std::string>("LogFile"   , "Fitter.log", "Name of the output log file");
   std::string plotFile = NamedParameter<std::string>("Plots"     , "plots.root", "Name of the output plot file");
-<<<<<<< HEAD
+  std::string simFile  = NamedParameter<std::string>("SgIntegratorFname", ""   , "Name of file containing simulated sample for using in MC integration");
   std::string weight_branch = NamedParameter<std::string>("WeightBranch", ""   , "Name of branch containing event weights." );
-
-=======
-  std::string simFile  = NamedParameter<std::string>("SgIntegratorFname", ""   , "Name of file containing simulated sample for using in MC integration"); 
->>>>>>> 0ddc4eb3
   auto bNames = NamedParameter<std::string>("Branches", std::vector<std::string>()
               ,"List of branch names, assumed to be \033[3m daughter1_px ... daughter1_E, daughter2_px ... \033[0m" ).getVector();
 
@@ -79,13 +75,8 @@
   if( dataFile == "" ) FATAL("Must specify input with option " << italic_on << "DataSample" << italic_off );
   if( pNames.size() == 0 ) FATAL("Must specify event type with option " << italic_on << " EventType" << italic_off);
 
-<<<<<<< HEAD
-  size_t      seed     = NamedParameter<size_t>     ("Seed"      , 0           , "Random seed used" );
+  size_t      seed     = NamedParameter<size_t>     ("Seed"      , 1           , "Random seed used" );
 
-=======
-  size_t      seed     = NamedParameter<size_t>     ("Seed"      , 1           , "Random seed used" );
-  
->>>>>>> 0ddc4eb3
   TRandom3 rndm;
   rndm.SetSeed( seed );
   gRandom = &rndm;
@@ -103,7 +94,6 @@
      the parsed options. For historical reasons, this is referred to as loading it from a "Stream" */
   MinuitParameterSet MPS;
   MPS.loadFromStream();
-  // for( auto& p : MPS ) if( p->flag() == Flag::Free ) p->setResult( gRandom->Gaus( p->mean(), p->err() ), p->err(), 0,0 );
 
   /* An EventType specifies the initial and final state particles as a vector that will be described by the fit.
      It is typically loaded from the interface parameter EventType. */
@@ -119,60 +109,30 @@
   /* Events are read in from ROOT files. If only the filename and the event type are specified,
      the file is assumed to be in the specific format that is defined by the event type,
      unless the branches to load are specified in the user options */
-<<<<<<< HEAD
-  EventList events(dataFile, evtType, Branches(bNames), GetGenPdf(false), WeightBranch(weight_branch) );
+  EventList_type events(dataFile, evtType, Branches(bNames), GetGenPdf(false), WeightBranch(weight_branch) );
 
   /* Generate events to normalise the PDF with. This can also be loaded from a file,
      which will be the case when efficiency variations are included. Default number of normalisation events
      is 2 million. */
-  EventList eventsMC = Generator<>(evtType, &rndm).generate(int(8e6));
+  Generator<RecursivePhaseSpace, EventList> signalGenerator( getTopology(sig), events.eventType(), &rndm );
+  EventList_type eventsMC = simFile == "" ? EventList_type(signalGenerator.generate(2e6)) : EventList_type(simFile, evtType);
 
-=======
-  EventList_type events(dataFile, evtType, Branches(bNames), GetGenPdf(false) );
-  
-  /* Generate events to normalise the PDF with. This can also be loaded from a file, 
-     which will be the case when efficiency variations are included. Default number of normalisation events 
-     is 2 million. */
-  Generator<RecursivePhaseSpace, EventList> signalGenerator( getTopology(sig), events.eventType(), &rndm );
-  auto events_l = signalGenerator.generate(1e6);
-  EventList_type eventsMC = simFile == "" ? EventList_type(events_l) : EventList_type(simFile, evtType);
-  
->>>>>>> 0ddc4eb3
   sig.setMC( eventsMC );
 
   TFile* output = TFile::Open( plotFile.c_str(), "RECREATE" ); output->cd();
 
   /* Do the fit and return the fit results, which can be written to the log and contains the
      covariance matrix, fit parameters, and other observables such as fit fractions */
-<<<<<<< HEAD
-  FitResult* fr = doFit(make_pdf(sig), events, eventsMC, MPS );
+  FitResult* fr = doFit(make_pdf<EventList_type>(sig), events, eventsMC, MPS );
   /* Calculate the `fit fractions` using the signal model and the error propagator (i.e.
      fit results + covariance matrix) of the fit result, and write them to a file.
    */
   auto fitFractions = sig.fitFractions( fr->getErrorPropagator() );
 
-  fr->addFractions( fitFractions );
-  fr->writeToFile( logFile );
-  output->cd();
-
-  /* Write out the data plots. This also shows the first example of the named arguments
-     to functions, emulating python's behaviour in this area */
-
-  auto plots = events.makeDefaultProjections(Prefix("Data"), Bins(100));
-  for ( auto& plot : plots ) plot->Write();
-
-=======
-  FitResult* fr = doFit(make_pdf<EventList_type>(sig), events, eventsMC, MPS );
-  /* Calculate the `fit fractions` using the signal model and the error propagator (i.e. 
-     fit results + covariance matrix) of the fit result, and write them to a file. 
-   */
-  auto fitFractions = sig.fitFractions( fr->getErrorPropagator() ); 
- 
-  INFO("Adding fraction to file..."); 
+  INFO("Adding fraction to file...");
   fr->addFractions( fitFractions );
   INFO("Writing file ... ");
-  fr->writeToFile( logFile ); 
->>>>>>> 0ddc4eb3
+  fr->writeToFile( logFile );
   output->Close();
 }
 
@@ -191,45 +151,23 @@
   mini.doFit();
   FitResult* fr = new FitResult(mini);
 
-  /* Make the plots for the different components in the PDF, i.e. the signal and backgrounds.
-     The structure assumed the PDF is some SumPDF<T1,T2,...>. */
-<<<<<<< HEAD
-  unsigned int counter = 1;
-  for_each(pdf.pdfs(), [&]( auto& f ){
-    auto mc_plot3 = mc.makeDefaultProjections(WeightFunction(f), Prefix("Model_cat"+std::to_string(counter)));
-    for( auto& plot : mc_plot3 )
-    {
-      plot->Scale( ( data.integral() * f.getWeight() ) / plot->Integral() );
-      plot->Write();
-    }
-    mc.transform([&f](auto& mcevt){mcevt.setWeight(f.prob(mcevt)*mcevt.weight()/mcevt.genPdf());}).tree("t"+std::to_string(counter))->Write();
-    counter++;
-  } );
   /* Estimate the chi2 using an adaptive / decision tree based binning,
      down to a minimum bin population of 15, and add it to the output.*/
-  if(data.eventType().size() < 5){
-    Chi2Estimator chi2( data, mc, pdf, 15 );
-    //chi2.writeBinningToFile("chi2_binning.txt");
-    fr->addChi2( chi2.chi2(), chi2.nBins() );
-  }
+  //if(data.eventType().size() < 5){
+  //  Chi2Estimator chi2( data, mc, pdf, 15 );
+  //  //chi2.writeBinningToFile("chi2_binning.txt");
+  //  fr->addChi2( chi2.chi2(), chi2.nBins() );
+  //}
 
-=======
-  /* Estimate the chi2 using an adaptive / decision tree based binning, 
-     down to a minimum bin population of 15, and add it to the output. */
-  // Chi2Estimator chi2( data, mc, pdf, 15 );
-  // chi2.writeBinningToFile("chi2_binning.txt");
-  // fr->addChi2( chi2.chi2(), chi2.nBins() );
-  
->>>>>>> 0ddc4eb3
   auto twall_end  = std::chrono::high_resolution_clock::now();
   double time_cpu = ( std::clock() - time ) / (double)CLOCKS_PER_SEC;
   double tWall    = std::chrono::duration<double, std::milli>( twall_end - time_wall ).count();
   INFO( "Wall time = " << tWall / 1000. );
   INFO( "CPU  time = " << time_cpu );
   auto evaluator     = pdf.componentEvaluator(&mc);
-  auto projections   = data.eventType().defaultProjections(100); 
-  
-  /* Write out the data plots. This also shows the first example of the named arguments 
+  auto projections   = data.eventType().defaultProjections(100);
+
+  /* Write out the data plots. This also shows the first example of the named arguments
      to functions, emulating python's behaviour in this area */
   auto evaluator_per_component = std::get<0>( pdf.pdfs() ).componentEvaluator();
   for( const auto& proj : projections )
@@ -238,6 +176,16 @@
     proj(mc, evaluator_per_component, PlotOptions::Prefix("amp"), PlotOptions::Norm(data.size()), PlotOptions::AutoWrite() );
     proj(data, PlotOptions::Prefix("Data") )->Write();
   }
+
+  /* Save weighted data and norm MC for the different components in the PDF, i.e. the signal and backgrounds.
+     The structure assumed the PDF is some SumPDF<T1,T2,...>. */
+  unsigned int counter = 1;
+  for_each(pdf.pdfs(), [&]( auto& f ){
+    mc.transform([&f](auto& mcevt){mcevt.setWeight(f(mcevt));}).tree(counter>1?"MCt"+std::to_string(counter):"MCt")->Write();
+    data.tree(counter>1?"t"+std::to_string(counter):"t")->Write();
+    counter++;
+  } );
+
   fr->print();
   return fr;
 }