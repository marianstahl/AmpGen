#ifndef AMPGEN_SUMPDF_H
#define AMPGEN_SUMPDF_H

#include "AmpGen/IExtendLikelihood.h"
#include "AmpGen/MetaUtils.h"
#include "AmpGen/MsgService.h"
#include "AmpGen/ProfileClock.h"
#include "AmpGen/LiteSpan.h"
#include <tuple>

#if ENABLE_AVX
  #include "AmpGen/simd/utils.h"
#endif

namespace AmpGen
{
<<<<<<< HEAD
  class EventList; 
  class EventListSIMD;
=======
  class EventList;
>>>>>>> dc0fba2d
  /** @class SumPDF
      @brief A pdf that contains one or more terms.

      A pdf with a probability of the form
      @f[
        P(\psi) = \sum_{j} \mathcal{P}_j (\psi),
      @f]
      where @f$ \mathcal{P}_j(\psi) @f$ are some normalised probability density functions
      as a function of position in the phase space @f$ \psi @f$
      , and the sum is over the different terms, typically a signal term and then a number of background terms.
      The pdf is also equipped with a log-likelihood of the form:
      @f[
        -2 \mathcal{L} = - 2 \sum_{i} \log \left( \sum_{j} \mathcal{P}_j \left(\psi_i\right) \right)
      @f]
      and the sum over @f$ i @f$ is over some dataset.
      This combined functionality is largely historical and the two roles should be separated at some point in the future.
      The sum is variadically unrolled at compile time, i.e. the wrapper
      is the same for 1..N pdfs. The unrolling should be properly inlined,
      hence N can be reasonably large with out afflicting either
      compile time or binary size. It isn't primarily used as PDF, as its primary function is
      as a likelihood via function getVal().
      Typically constructed using either the make_pdf helper function or make_likelihood helper function.  */
  template <class eventListType, class... pdfTypes>
  class SumPDF
  {
  private:
    typedef typename eventListType::value_type eventValueType; ///< The value type stored in the eventListType
    std::tuple<pdfTypes...> m_pdfs;                            ///< The tuple of probability density functions
    const eventListType*    m_events = {nullptr};              ///< The event list to evaluate likelihoods on

  public:
    /// Default Constructor
    SumPDF() = default;

    /// Constructor from a set of PDF functions
    SumPDF( const pdfTypes&... pdfs ) : m_pdfs( std::tuple<pdfTypes...>( pdfs... ) ) {}

<<<<<<< HEAD
    /// Returns negative twice the log-likelihood for this PDF and the given dataset.     

    double getVal()
    {
      if constexpr( std::is_same<eventListType,EventList>::value )
      {
        double LL = 0;
        for_each( m_pdfs, []( auto& f ) { f.prepare(); } );
        #pragma omp parallel for reduction( +: LL )
        for ( unsigned int i = 0; i < m_events->size(); ++i ) {
          auto prob = ((*this))(( *m_events)[i] );
          LL += log(prob);
        }
        return -2 * LL;
=======
    /// Returns negative twice the log-likelihood for this PDF and the given dataset.
    double getVal()
    {
      double LL = 0;
      for_each( m_pdfs, []( auto& f ) { f.prepare(); } );
      #pragma omp parallel for reduction( +: LL )
      for ( unsigned int i = 0; i < m_events->size(); ++i ) {
        auto prob = ((*this))(( *m_events)[i] );
        auto w = (*m_events)[i].weight();
        LL += w*log(prob);
>>>>>>> dc0fba2d
      }
      #if ENABLE_AVX 
      if constexpr( std::is_same<eventListType, EventListSIMD>::value )
      {
        float_v LL = 0.f;
        for_each( m_pdfs, []( auto& f ) { f.prepare(); } );
        #pragma omp parallel for reduction( +: LL )
        for ( size_t block = 0; block < m_events->nBlocks(); ++block ) 
        {
          LL += m_events->weight(block) * AVX::log(this->operator()(m_events->block(block), block));
        }
        return -2 * utils::sum_elements(LL);
      }
      #endif
    } 
    /// Returns the probability for the given event. 
    float_v operator()( const float_v* evt , const unsigned block)
    {
      float_v prob = 0.f;
      for_each( this->m_pdfs, [&prob, &evt,block]( const auto& f ) { prob += f(evt, block); } );
      return prob;
    }
<<<<<<< HEAD
    /// Returns the probability for the given event. 
=======

    /// Returns the probability for the given event.
>>>>>>> dc0fba2d
    double operator()( const eventValueType& evt )
    {
      double prob = 0;
      for_each( this->m_pdfs, [&prob, &evt]( const auto& f ) { prob += f(evt); } );
      return prob;
    }

    /// Sets the events to be summed over in the likelihood
    void setEvents( eventListType& events )
    {
      m_events = &events;
      for_each( m_pdfs, [&events]( auto& f ) { f.setEvents( events ); } );
    }

    /// Returns the number of PDFs contained by this function
    std::size_t nPDFs() const { return sizeof...(pdfTypes); }

    /// Returns the tuple of PDFs used by this function
    std::tuple<pdfTypes...> pdfs() const { return m_pdfs; }

    std::function<double(const eventValueType&)> evaluator(const eventListType* events) const
    {     
      std::vector<double> values( events->size() );
      for_each( this->m_pdfs, [events, &values](const auto& pdf ) mutable { 
        auto eval = pdf.evaluator(events);
        for( unsigned i = 0; i != events->size(); ++i ) values[i] += eval( events->at(i) ); 
      } );
      return arrayToFunctor<double, typename eventListType::value_type>(values);
    }
    KeyedFunctors<double, eventValueType> componentEvaluator(const eventListType* events) const
    { 
      KeyedFunctors<double, eventValueType> view;
      for_each( this->m_pdfs, [&view, &events]( const auto& pdf) mutable { 
        auto eval = pdf.evaluator(events);
        view.add([eval](const auto& event){ return eval(event) ; } , type_string(pdf), "" ); 
      } );
      return view; 
    }
  };

  /** @function make_pdf

    Usage is
    \code{cpp}
      auto pdf = make_pdf( signal, bkg1, ... );
    \endcode
    which returns a PDF that is the sum of the signal and bkg1 etc. The sum is also equipped with a likelihood, which can be used by setting
    the data for the PDF.
    Therefore, named SumPDF, it is useful to use this function to get a likelihood for a PDF containing a single term (i.e. signal or background only).
    */
  template <class eventListType = EventList, class... pdfTypes>
  auto make_pdf( pdfTypes&&... pdfs )
  {
    //return SumPDF<eventListType, pdfTypes...>( std::forward<pdfTypes>( pdfs )... );
    return SumPDF<eventListType, pdfTypes...>( pdfs... );
  }

  template <class eventListType = EventList, class... pdfTypes>
  auto make_likelihood( eventListType& events, pdfTypes&&... pdfs )
  {
    auto rt = SumPDF<eventListType, pdfTypes...>( std::forward<pdfTypes>( pdfs )... );
    rt.setEvents(events);
    return rt;
  }
} // namespace AmpGen

#endif<|MERGE_RESOLUTION|>--- conflicted
+++ resolved
@@ -14,12 +14,8 @@
 
 namespace AmpGen
 {
-<<<<<<< HEAD
   class EventList; 
   class EventListSIMD;
-=======
-  class EventList;
->>>>>>> dc0fba2d
   /** @class SumPDF
       @brief A pdf that contains one or more terms.
 
@@ -57,7 +53,6 @@
     /// Constructor from a set of PDF functions
     SumPDF( const pdfTypes&... pdfs ) : m_pdfs( std::tuple<pdfTypes...>( pdfs... ) ) {}
 
-<<<<<<< HEAD
     /// Returns negative twice the log-likelihood for this PDF and the given dataset.     
 
     double getVal()
@@ -69,21 +64,10 @@
         #pragma omp parallel for reduction( +: LL )
         for ( unsigned int i = 0; i < m_events->size(); ++i ) {
           auto prob = ((*this))(( *m_events)[i] );
-          LL += log(prob);
+	  auto w = (*m_events)[i].weight();
+          LL += w*log(prob);
         }
         return -2 * LL;
-=======
-    /// Returns negative twice the log-likelihood for this PDF and the given dataset.
-    double getVal()
-    {
-      double LL = 0;
-      for_each( m_pdfs, []( auto& f ) { f.prepare(); } );
-      #pragma omp parallel for reduction( +: LL )
-      for ( unsigned int i = 0; i < m_events->size(); ++i ) {
-        auto prob = ((*this))(( *m_events)[i] );
-        auto w = (*m_events)[i].weight();
-        LL += w*log(prob);
->>>>>>> dc0fba2d
       }
       #if ENABLE_AVX 
       if constexpr( std::is_same<eventListType, EventListSIMD>::value )
@@ -106,12 +90,7 @@
       for_each( this->m_pdfs, [&prob, &evt,block]( const auto& f ) { prob += f(evt, block); } );
       return prob;
     }
-<<<<<<< HEAD
     /// Returns the probability for the given event. 
-=======
-
-    /// Returns the probability for the given event.
->>>>>>> dc0fba2d
     double operator()( const eventValueType& evt )
     {
       double prob = 0;
@@ -125,8 +104,8 @@
       m_events = &events;
       for_each( m_pdfs, [&events]( auto& f ) { f.setEvents( events ); } );
     }
-
-    /// Returns the number of PDFs contained by this function
+    
+    /// Returns the number of PDFs contained by this function 
     std::size_t nPDFs() const { return sizeof...(pdfTypes); }
 
     /// Returns the tuple of PDFs used by this function
@@ -152,29 +131,29 @@
     }
   };
 
-  /** @function make_pdf
+  /** @function make_pdf 
 
-    Usage is
+    Usage is 
     \code{cpp}
       auto pdf = make_pdf( signal, bkg1, ... );
     \endcode
-    which returns a PDF that is the sum of the signal and bkg1 etc. The sum is also equipped with a likelihood, which can be used by setting
+    which returns a PDF that is the sum of the signal and bkg1 etc. The sum is also equipped with a likelihood, which can be used by setting 
     the data for the PDF.
-    Therefore, named SumPDF, it is useful to use this function to get a likelihood for a PDF containing a single term (i.e. signal or background only).
+    Therefore, named SumPDF, it is useful to use this function to get a likelihood for a PDF containing a single term (i.e. signal or background only).  
     */
-  template <class eventListType = EventList, class... pdfTypes>
+  template <class eventListType = EventList, class... pdfTypes> 
   auto make_pdf( pdfTypes&&... pdfs )
   {
     //return SumPDF<eventListType, pdfTypes...>( std::forward<pdfTypes>( pdfs )... );
     return SumPDF<eventListType, pdfTypes...>( pdfs... );
   }
-
-  template <class eventListType = EventList, class... pdfTypes>
+  
+  template <class eventListType = EventList, class... pdfTypes> 
   auto make_likelihood( eventListType& events, pdfTypes&&... pdfs )
   {
     auto rt = SumPDF<eventListType, pdfTypes...>( std::forward<pdfTypes>( pdfs )... );
     rt.setEvents(events);
-    return rt;
+    return rt; 
   }
 } // namespace AmpGen
 
