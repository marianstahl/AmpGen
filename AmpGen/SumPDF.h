#ifndef AMPGEN_SUMPDF_H
#define AMPGEN_SUMPDF_H

#include "AmpGen/IExtendLikelihood.h"
#include "AmpGen/MetaUtils.h"
#include "AmpGen/MsgService.h"
#include "AmpGen/ProfileClock.h"
#include "AmpGen/LiteSpan.h"
#include <tuple>

#if ENABLE_AVX
  #include "AmpGen/simd/utils.h"
#endif

namespace AmpGen
{
<<<<<<< HEAD
  class EventList;
=======
  class EventList; 
  class EventListSIMD;
>>>>>>> 0ddc4eb3
  /** @class SumPDF
      @brief A pdf that contains one or more terms.

      A pdf with a probability of the form
      @f[
        P(\psi) = \sum_{j} \mathcal{P}_j (\psi),
      @f]
      where @f$ \mathcal{P}_j(\psi) @f$ are some normalised probability density functions
      as a function of position in the phase space @f$ \psi @f$
      , and the sum is over the different terms, typically a signal term and then a number of background terms.
      The pdf is also equipped with a log-likelihood of the form:
      @f[
        -2 \mathcal{L} = - 2 \sum_{i} \log \left( \sum_{j} \mathcal{P}_j \left(\psi_i\right) \right)
      @f]
      and the sum over @f$ i @f$ is over some dataset.
      This combined functionality is largely historical and the two roles should be separated at some point in the future.
      The sum is variadically unrolled at compile time, i.e. the wrapper
      is the same for 1..N pdfs. The unrolling should be properly inlined,
      hence N can be reasonably large with out afflicting either
      compile time or binary size. It isn't primarily used as PDF, as its primary function is
      as a likelihood via function getVal().
      Typically constructed using either the make_pdf helper function or make_likelihood helper function.  */
  template <class eventListType, class... pdfTypes>
  class SumPDF
  {
  private:
    typedef typename eventListType::value_type eventValueType; ///< The value type stored in the eventListType
    std::tuple<pdfTypes...> m_pdfs;                            ///< The tuple of probability density functions
    const eventListType*    m_events = {nullptr};              ///< The event list to evaluate likelihoods on

  public:
    /// Default Constructor
    SumPDF() = default;

    /// Constructor from a set of PDF functions
    SumPDF( const pdfTypes&... pdfs ) : m_pdfs( std::tuple<pdfTypes...>( pdfs... ) ) {}

<<<<<<< HEAD
    /// Returns negative twice the log-likelihood for this PDF and the given dataset.
    double getVal()
    {
      double LL = 0;
      for_each( m_pdfs, []( auto& f ) { f.prepare(); } );
      #pragma omp parallel for reduction( +: LL )
      for ( unsigned int i = 0; i < m_events->size(); ++i ) {
        auto prob = ((*this))(( *m_events)[i] );
        auto w = (*m_events)[i].weight();
        LL += w*log(prob);
=======
    /// Returns negative twice the log-likelihood for this PDF and the given dataset.     

    double getVal()
    {
      if constexpr( std::is_same<eventListType,EventList>::value )
      {
        double LL = 0;
        for_each( m_pdfs, []( auto& f ) { f.prepare(); } );
        #pragma omp parallel for reduction( +: LL )
        for ( unsigned int i = 0; i < m_events->size(); ++i ) {
          auto prob = ((*this))(( *m_events)[i] );
          LL += log(prob);
        }
        return -2 * LL;
>>>>>>> 0ddc4eb3
      }
      #if ENABLE_AVX 
      if constexpr( std::is_same<eventListType, EventListSIMD>::value )
      {
        float_v LL = 0.f;
        for_each( m_pdfs, []( auto& f ) { f.prepare(); } );
        #pragma omp parallel for reduction( +: LL )
        for ( size_t block = 0; block < m_events->nBlocks(); ++block ) 
        {
          LL += m_events->weight(block) * AVX::log(this->operator()(m_events->block(block), block));
        }
        return -2 * utils::sum_elements(LL);
      }
      #endif
    } 
    /// Returns the probability for the given event. 
    float_v operator()( const float_v* evt , const unsigned block)
    {
      float_v prob = 0.f;
      for_each( this->m_pdfs, [&prob, &evt,block]( const auto& f ) { prob += f(evt, block); } );
      return prob;
    }
<<<<<<< HEAD

    /// Returns the probability for the given event.
=======
    /// Returns the probability for the given event. 
>>>>>>> 0ddc4eb3
    double operator()( const eventValueType& evt )
    {
      double prob = 0;
      for_each( this->m_pdfs, [&prob, &evt]( const auto& f ) { prob += f(evt); } );
      return prob;
    }

    /// Sets the events to be summed over in the likelihood
    void setEvents( eventListType& events )
    {
      m_events = &events;
      for_each( m_pdfs, [&events]( auto& f ) { f.setEvents( events ); } );
    }

    /// Returns the number of PDFs contained by this function
    std::size_t nPDFs() const { return sizeof...(pdfTypes); }

    /// Returns the tuple of PDFs used by this function
    std::tuple<pdfTypes...> pdfs() const { return m_pdfs; }

    std::function<double(const eventValueType&)> evaluator(const eventListType* events) const
    {     
      std::vector<double> values( events->size() );
      for_each( this->m_pdfs, [events, &values](const auto& pdf ) mutable { 
        auto eval = pdf.evaluator(events);
        for( unsigned i = 0; i != events->size(); ++i ) values[i] += eval( events->at(i) ); 
      } );
      return arrayToFunctor<double, typename eventListType::value_type>(values);
    }
    KeyedFunctors<double, eventValueType> componentEvaluator(const eventListType* events) const
    { 
      KeyedFunctors<double, eventValueType> view;
      for_each( this->m_pdfs, [&view, &events]( const auto& pdf) mutable { 
        auto eval = pdf.evaluator(events);
        view.add([eval](const auto& event){ return eval(event) ; } , type_string(pdf), "" ); 
      } );
      return view; 
    }
  };

  /** @function make_pdf

    Usage is
    \code{cpp}
      auto pdf = make_pdf( signal, bkg1, ... );
    \endcode
    which returns a PDF that is the sum of the signal and bkg1 etc. The sum is also equipped with a likelihood, which can be used by setting
    the data for the PDF.
    Therefore, named SumPDF, it is useful to use this function to get a likelihood for a PDF containing a single term (i.e. signal or background only).
    */
  template <class eventListType = EventList, class... pdfTypes>
  auto make_pdf( pdfTypes&&... pdfs )
  {
    //return SumPDF<eventListType, pdfTypes...>( std::forward<pdfTypes>( pdfs )... );
    return SumPDF<eventListType, pdfTypes...>( pdfs... );
  }

  template <class eventListType = EventList, class... pdfTypes>
  auto make_likelihood( eventListType& events, pdfTypes&&... pdfs )
  {
    auto rt = SumPDF<eventListType, pdfTypes...>( std::forward<pdfTypes>( pdfs )... );
    rt.setEvents(events);
    return rt;
  }
} // namespace AmpGen

#endif<|MERGE_RESOLUTION|>--- conflicted
+++ resolved
@@ -14,33 +14,28 @@
 
 namespace AmpGen
 {
-<<<<<<< HEAD
   class EventList;
-=======
-  class EventList; 
-  class EventListSIMD;
->>>>>>> 0ddc4eb3
   /** @class SumPDF
       @brief A pdf that contains one or more terms.
 
-      A pdf with a probability of the form
+      A pdf with a probability of the form 
       @f[
         P(\psi) = \sum_{j} \mathcal{P}_j (\psi),
-      @f]
-      where @f$ \mathcal{P}_j(\psi) @f$ are some normalised probability density functions
-      as a function of position in the phase space @f$ \psi @f$
-      , and the sum is over the different terms, typically a signal term and then a number of background terms.
+      @f] 
+      where @f$ \mathcal{P}_j(\psi) @f$ are some normalised probability density functions 
+      as a function of position in the phase space @f$ \psi @f$ 
+      , and the sum is over the different terms, typically a signal term and then a number of background terms. 
       The pdf is also equipped with a log-likelihood of the form:
-      @f[
+      @f[ 
         -2 \mathcal{L} = - 2 \sum_{i} \log \left( \sum_{j} \mathcal{P}_j \left(\psi_i\right) \right)
       @f]
-      and the sum over @f$ i @f$ is over some dataset.
-      This combined functionality is largely historical and the two roles should be separated at some point in the future.
+      and the sum over @f$ i @f$ is over some dataset. 
+      This combined functionality is largely historical and the two roles should be separated at some point in the future. 
       The sum is variadically unrolled at compile time, i.e. the wrapper
       is the same for 1..N pdfs. The unrolling should be properly inlined,
       hence N can be reasonably large with out afflicting either
-      compile time or binary size. It isn't primarily used as PDF, as its primary function is
-      as a likelihood via function getVal().
+      compile time or binary size. It isn't primarily used as PDF, as its primary function is 
+      as a likelihood via function getVal(). 
       Typically constructed using either the make_pdf helper function or make_likelihood helper function.  */
   template <class eventListType, class... pdfTypes>
   class SumPDF
@@ -52,23 +47,11 @@
 
   public:
     /// Default Constructor
-    SumPDF() = default;
+    SumPDF() = default; 
 
     /// Constructor from a set of PDF functions
     SumPDF( const pdfTypes&... pdfs ) : m_pdfs( std::tuple<pdfTypes...>( pdfs... ) ) {}
 
-<<<<<<< HEAD
-    /// Returns negative twice the log-likelihood for this PDF and the given dataset.
-    double getVal()
-    {
-      double LL = 0;
-      for_each( m_pdfs, []( auto& f ) { f.prepare(); } );
-      #pragma omp parallel for reduction( +: LL )
-      for ( unsigned int i = 0; i < m_events->size(); ++i ) {
-        auto prob = ((*this))(( *m_events)[i] );
-        auto w = (*m_events)[i].weight();
-        LL += w*log(prob);
-=======
     /// Returns negative twice the log-likelihood for this PDF and the given dataset.     
 
     double getVal()
@@ -83,7 +66,6 @@
           LL += log(prob);
         }
         return -2 * LL;
->>>>>>> 0ddc4eb3
       }
       #if ENABLE_AVX 
       if constexpr( std::is_same<eventListType, EventListSIMD>::value )
@@ -106,12 +88,7 @@
       for_each( this->m_pdfs, [&prob, &evt,block]( const auto& f ) { prob += f(evt, block); } );
       return prob;
     }
-<<<<<<< HEAD
-
-    /// Returns the probability for the given event.
-=======
     /// Returns the probability for the given event. 
->>>>>>> 0ddc4eb3
     double operator()( const eventValueType& evt )
     {
       double prob = 0;
@@ -125,8 +102,8 @@
       m_events = &events;
       for_each( m_pdfs, [&events]( auto& f ) { f.setEvents( events ); } );
     }
-
-    /// Returns the number of PDFs contained by this function
+    
+    /// Returns the number of PDFs contained by this function 
     std::size_t nPDFs() const { return sizeof...(pdfTypes); }
 
     /// Returns the tuple of PDFs used by this function
@@ -152,29 +129,29 @@
     }
   };
 
-  /** @function make_pdf
+  /** @function make_pdf 
 
-    Usage is
+    Usage is 
     \code{cpp}
       auto pdf = make_pdf( signal, bkg1, ... );
     \endcode
-    which returns a PDF that is the sum of the signal and bkg1 etc. The sum is also equipped with a likelihood, which can be used by setting
+    which returns a PDF that is the sum of the signal and bkg1 etc. The sum is also equipped with a likelihood, which can be used by setting 
     the data for the PDF.
-    Therefore, named SumPDF, it is useful to use this function to get a likelihood for a PDF containing a single term (i.e. signal or background only).
+    Therefore, named SumPDF, it is useful to use this function to get a likelihood for a PDF containing a single term (i.e. signal or background only).  
     */
-  template <class eventListType = EventList, class... pdfTypes>
+  template <class eventListType = EventList, class... pdfTypes> 
   auto make_pdf( pdfTypes&&... pdfs )
   {
     //return SumPDF<eventListType, pdfTypes...>( std::forward<pdfTypes>( pdfs )... );
     return SumPDF<eventListType, pdfTypes...>( pdfs... );
   }
-
-  template <class eventListType = EventList, class... pdfTypes>
+  
+  template <class eventListType = EventList, class... pdfTypes> 
   auto make_likelihood( eventListType& events, pdfTypes&&... pdfs )
   {
     auto rt = SumPDF<eventListType, pdfTypes...>( std::forward<pdfTypes>( pdfs )... );
     rt.setEvents(events);
-    return rt;
+    return rt; 
   }
 } // namespace AmpGen
 
