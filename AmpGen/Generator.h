--- conflicted
+++ resolved
@@ -110,20 +110,9 @@
                 std::cout << std::endl; 
                 WARNING( "PDF value exceeds norm value: " << event.genPdf() << " > " << maxProb );
               }
-<<<<<<< HEAD
-              m_gps.provideEfficiencyReport( efficiencyReport );
-              t_acceptReject.stop();
-              double time = std::chrono::duration<double, std::milli>( std::chrono::high_resolution_clock::now() - tStartTotal ).count();
-              double efficiency = 100. * ( list.size() - previousSize ) / (double)m_generatorBlock;
-              pb.print( double(list.size()) / double(N), " ε[gen] = " + mysprintf("%.4f",efficiency) + "% , " + std::to_string(int(time/1000.))  + " seconds" );
-              if ( list.size() == previousSize ) {
-                ERROR( "No events generated, PDF: " << typeof<PDF>() << " is likely to be malformed" );
-                //break;
-=======
               if ( accept_all || event.genPdf() > maxProb * m_rnd->Rndm() ){
                 list.push_back(event);
                 efficiencyReport[event.index()] = true; 
->>>>>>> 0ddc4eb3
               }
               else efficiencyReport[event.index()] = false; 
               if ( list.size() - size0 == N ) break; 
