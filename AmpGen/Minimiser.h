--- conflicted
+++ resolved
@@ -32,19 +32,7 @@
   class Minimiser
   {
   private:
-<<<<<<< HEAD
     def_has_function(getVal);
-=======
-  template <typename T>
-  struct HasGetVal
-  {
-    typedef char YesType[1];
-    typedef char NoType[2];
-    template <typename C> static YesType& test( decltype(&C::getVal) ) ;
-    template <typename C> static NoType& test(...);
-    enum { value = sizeof(test<T>(0)) == sizeof(YesType) };
-  };
->>>>>>> dc0fba2d
 
   public:
     template <typename TYPE> void setFunction( TYPE& fcn )
@@ -53,22 +41,22 @@
       else m_theFunction = fcn;
     }
 
-    template <typename TYPE>
-    Minimiser(TYPE& fitFunction, MinuitParameterSet* mps) :
+    template <typename TYPE> 
+    Minimiser(TYPE& fitFunction, MinuitParameterSet* mps) : 
       m_parSet(mps)
     {
       setFunction(fitFunction);
       prepare();
     }
-
-    Minimiser(std::function<double(void)>& fitFunction, MinuitParameterSet* mps) :
+    
+    Minimiser(std::function<double(void)>& fitFunction, MinuitParameterSet* mps) : 
       m_parSet(mps),
       m_theFunction(fitFunction)
     {
       prepare();
     }
     ~Minimiser() = default;
-
+    
     unsigned int nPars() const;
     void prepare();
     void gradientTest();
